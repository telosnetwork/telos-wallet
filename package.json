--- conflicted
+++ resolved
@@ -20,20 +20,10 @@
     "bignumber.js": "^9.0.1",
     "core-js": "^3.6.5",
     "decimal.js": "^10.2.1",
-<<<<<<< HEAD
-    "dotenv": "^8.2.0",
-    "eos-common": "^0.8.0",
-    "eos-transit": "^4.0.7",
-    "eos-transit-anchorlink-provider": "^4.0.7",
-    "eos-transit-keycat-provider": "^4.0.1",
-    "eos-transit-ledger-provider": "^4.0.8",
-    "eos-transit-scatter-provider": "^4.0.7",
-=======
     "dns": "^0.2.2",
     "dotenv": "^8.2.0",
     "eos-common": "^0.8.0",
     "eos-transit-keycat-provider": "^4.0.1",
->>>>>>> b57faa35
     "eosjs": "^21.0.3",
     "eosjs-ecc": "^4.0.7",
     "http2": "^3.3.7",
@@ -42,23 +32,13 @@
     "numeral": "^2.0.6",
     "ptokens": "^0.8.0",
     "qrcanvas-vue": "^2.1.0",
-<<<<<<< HEAD
-    "quasar": "^1.0.0",
-=======
     "quasar": "^1.15.4",
->>>>>>> b57faa35
     "ual-anchor": "^0.5.1",
     "ual-ledger": "^0.3.0",
     "ual-scatter": "^0.3.0",
     "universal-authenticator-library": "^0.3.0",
     "vue-qrcode-reader": "^2.3.16",
-<<<<<<< HEAD
-    "vuex-class-component": "^2.3.3",
-    "vue-property-decorator": "^8.2.2",
-    "waait": "^1.0.5"
-=======
     "vuex-class-component": "^2.3.3"
->>>>>>> b57faa35
   },
   "devDependencies": {
     "@quasar/app": "^2.1.15",
