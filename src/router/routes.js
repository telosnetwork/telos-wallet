--- conflicted
+++ resolved
@@ -37,27 +37,19 @@
             {
                 path: 'send',
                 name: 'evm-send',
-<<<<<<< HEAD
-                meta: { showBackButton: true, parent: 'evm-wallet' },
-=======
                 meta: {
                     requiresAuth: true,
                     parent: 'evm-wallet',
                 },
->>>>>>> e5d3873f
                 component: () => import('pages/evm/wallet/SendPage.vue'),
             },
             {
                 path: 'receive',
                 name: 'evm-receive',
-<<<<<<< HEAD
-                meta: { showBackButton: true, parent: 'evm-wallet' },
-=======
                 meta: {
                     requiresAuth: true,
                     parent: 'evm-wallet',
                 },
->>>>>>> e5d3873f
                 component: () => import('pages/evm/wallet/ReceivePage.vue'),
             },
             {
@@ -71,14 +63,10 @@
             {
                 path: 'collectible-details',
                 name: 'evm-nft-details',
-<<<<<<< HEAD
-                meta: { showBackButton: true, parent: 'evm-nft-inventory' },
-=======
                 meta: {
                     requiresAuth: false,
                     parent: 'evm-nft-inventory',
                 },
->>>>>>> e5d3873f
                 component: () => import('pages/evm/nfts/NftDetailsPage.vue'),
             },
             // {
