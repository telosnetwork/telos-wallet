import { EthereumClient } from '@web3modal/ethereum';
import { Web3ModalConfig } from '@web3modal/html';
import { OreIdOptions } from 'oreid-js';
import { boot } from 'quasar/wrappers';
import { installAntelope } from 'src/antelope';
import {
    MetamaskAuth,
    WalletConnectAuth,
<<<<<<< HEAD
=======
    SafePalAuth,
>>>>>>> b523b9ab
    OreIdAuth,
} from 'src/antelope/wallets';
import { App } from 'vue';
import { Router } from 'vue-router';


const getRouter = async (app: App) => new Promise<Router>((resolve) => {
    const intervalId = setInterval(() => {
        if (app.config.globalProperties?.$router) {
            clearInterval(intervalId);
            resolve(app.config.globalProperties.$router as Router);
        }
    }, 100); // Interval time in milliseconds (adjust as needed)
});


export default boot(({ app }) => {
    const ant = installAntelope(app);

    // settting notification handlers --
    ant.config.setNotifySuccessfulTrxHandler(app.config.globalProperties.$notifySuccessTransaction);
    ant.config.setNotifySuccessMessageHandler(app.config.globalProperties.$notifySuccessMessage);
    ant.config.setNotifySuccessCopyHandler(app.config.globalProperties.$notifySuccessCopy);
    ant.config.setnotifyFailureMessage(app.config.globalProperties.$notifyFailure);
    ant.config.setNotifyFailureWithAction(app.config.globalProperties.$notifyFailureWithAction);
    ant.config.setNotifyDisconnectedHandler(app.config.globalProperties.$notifyDisconnected);
    ant.config.setNotifyNeutralMessageHandler(app.config.globalProperties.$notifyNeutralMessage);

    // setting log in and out callbacks --

    // we need to wait 1000 milisec to ensure app.config.globalProperties?.$router is not null
    ant.events.onLoggedIn.subscribe({
        next: async () => {
            if (window.location.pathname === '/') {
                (await getRouter(app)).push({ path: '/evm/wallet?tab=balance' });
            }
        },
    });
    ant.events.onLoggedOut.subscribe({
        next: async () => {
            if (window.location.pathname !== '/') {
                (await getRouter(app)).push({ path: '/' });
            }
        },
    });

    // setting authenticators getter --
    ant.config.setAuthenticatorsGetter(() => app.config.globalProperties.$ual.getAuthenticators().availableAuthenticators);

    // setting translation handler --
    ant.config.setLocalizationHandler((key:string, payload?: Record<string, unknown>) => app.config.globalProperties.$t(key, payload ? payload : {}));

    // set evm authenticators --
    const options: Web3ModalConfig = app.config.globalProperties.$wagmiOptions as Web3ModalConfig;
    const wagmiClient = app.config.globalProperties.$wagmi as EthereumClient;
    ant.wallets.addEVMAuthenticator(new WalletConnectAuth(options, wagmiClient));
    ant.wallets.addEVMAuthenticator(new MetamaskAuth());
<<<<<<< HEAD
    // ant.wallets.addEVMAuthenticator(new SafePalAuth());
=======
    ant.wallets.addEVMAuthenticator(new SafePalAuth());
>>>>>>> b523b9ab
    const oreIdOptions: OreIdOptions = {
        appName: process.env.APP_NAME,
        appId: process.env.APP_OREID_APP_ID as string,
    };
    ant.wallets.addEVMAuthenticator(new OreIdAuth(oreIdOptions));

    // autologin --
    ant.stores.account.autoLogin();

    // constants --
    ant.config.setIndexerHealthThresholdSeconds(10);
    ant.config.setIndexerHealthCheckInterval(5000);

    // Finally, we check if the url has the network parameter and if so, we connect to that network
    // Otherwise we just let the store decide which network to connect to
    const network = new URLSearchParams(window.location.search).get('network');
    if (network) {
        ant.stores.chain.setCurrentChain(network);
    }

});


console.error('TODO: remove https');<|MERGE_RESOLUTION|>--- conflicted
+++ resolved
@@ -6,11 +6,8 @@
 import {
     MetamaskAuth,
     WalletConnectAuth,
-<<<<<<< HEAD
-=======
+    OreIdAuth,
     SafePalAuth,
->>>>>>> b523b9ab
-    OreIdAuth,
 } from 'src/antelope/wallets';
 import { App } from 'vue';
 import { Router } from 'vue-router';
@@ -67,11 +64,7 @@
     const wagmiClient = app.config.globalProperties.$wagmi as EthereumClient;
     ant.wallets.addEVMAuthenticator(new WalletConnectAuth(options, wagmiClient));
     ant.wallets.addEVMAuthenticator(new MetamaskAuth());
-<<<<<<< HEAD
-    // ant.wallets.addEVMAuthenticator(new SafePalAuth());
-=======
     ant.wallets.addEVMAuthenticator(new SafePalAuth());
->>>>>>> b523b9ab
     const oreIdOptions: OreIdOptions = {
         appName: process.env.APP_NAME,
         appId: process.env.APP_OREID_APP_ID as string,
