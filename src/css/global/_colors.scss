$site-gradient: linear-gradient(0.4turn, #071033, #6039A4);
$tooltip-gradient: linear-gradient(0.2turn, rgba(#071033, 0.8), rgba(#6039A4, 0.8));

/*********************
 *** Legacy Colors ***
 *********************/
$gradientTransparent: linear-gradient(0deg, transparent 0%, transparent 0%);
$gradientblue: #1AD6FF;
$gradientPurple: #8946DF;
$lightBlue: #31C1EE;
$gray: #CBCAF9;
$white: #FFFFFF;
$blackDark: #130C3F;
$purple: #8946DF;
$saveBtn: #2e1f4f;

/************************
 *** Dark/Light Mode ***
 ************************/

// Light Mode
.body--light {
    $accent-1: #571AFF;
    $accent-2: #505DCD;
    $accent-3: #DDD1FF;
    $accent-4: #A5A6F6;
<<<<<<< HEAD
    $accent-5: #F6F6FE;
    $accent-6: #F7F5FF;
=======
    $accent-5: #F7F5FF;
>>>>>>> 1a82de8a
    $site-gradient: linear-gradient(0.4turn, #071033, #6039A4);
    $high-contrast-text-color: #282828;
    $default-contrast-text-color: #4D4D4D;
    $low-contrast-text-color: #939393;
    $native-contrast-text-color: #F7F5FF;
    $menu-text: #fff;
    $canvas: #fff;

    --text-high-contrast: #{$high-contrast-text-color};
    --text-default-contrast: #{$default-contrast-text-color};
    --text-low-contrast: #{$low-contrast-text-color};
    --native-contrast-text-color: #{$native-contrast-text-color};
    --link-color: #{$accent-2};
    --menu-text: #{$menu-text};

    --accent-color: #{$accent-1};
    --accent-color-2: #{$accent-2};
    --accent-color-3: #{$accent-3};
    --accent-color-4: #{$accent-4};
    --accent-color-5: #{$accent-5};
<<<<<<< HEAD
    --accent-color-6: #{$accent-6};
=======
>>>>>>> 1a82de8a
    --negative-color: #{$negative};
    --positive-color: #{$positive};
    --warning-color-ui: #{$warning};
    --warning-color-text: #804A00;

    --negative-muted: #{rgba($negative, 0.5)};
    --positive-muted: #{rgba($positive, 0.5)};

    --bg-color: #{$canvas};
<<<<<<< HEAD
    --bg-color-hover: #{$accent-6};

    --header-bg-color: #{$accent-6};
=======

>>>>>>> 1a82de8a
}

// Dark Mode
.body--dark {
    $text-header: #F7F5FF;
    $page-header: #2b0f46;
    $site-gradient: linear-gradient(0.4turn, #071033, #6039A4);
    $ink: #fff;
    $canvas: #313133;

    --text-color: #{$ink};
    --text-color-hover: #{darken($ink, 80%)};
    --text-color-muted: #eeeeee;
    --negative-muted: #{rgba($negative, 0.5)};
    --positive-muted: #{rgba($positive, 0.5)};
    --bg-color: #{$canvas};
    --bg-color-hover: #{lighten($canvas, 80%)};
    --header-text-color: #{$text-header};
    --header-bg-color: #{$page-header};
}

body {
    background-color: var(--bg-color);
}

@mixin gradient_inline_text($gradient) {
    background-image: $gradient;
    -webkit-background-clip: text;
    -webkit-text-fill-color: transparent;
    color: transparent;
    display: inline;
}

@mixin gradient_inline_block($gradient) {
    background-image: $gradient;
    -webkit-background-clip: text;
    -webkit-text-fill-color: transparent;
    color: transparent;
    display: inline-block;
}

@mixin gradient_text() {
    @include gradient_inline_text(linear-gradient(0.4turn, $gradientblue, $gradientPurple));
}

/** 
 * This creates the ilusion of a gradient border using a background with 5 layers.
 * The first four layers are the four borders, and the last layer is the background.
 * To use this mixin, you must pass in:
   - the radius of the border
   - the width of the border
   - the background-image value, and two or four colors (if using only two, the other two will repeat the pair as default)
 */
@mixin bordient($radius, $width, $bg, $color1, $color2, $color3: $color2, $color4: $color1) {

    background-image:
        radial-gradient(circle at 100% 100%, transparent #{$radius - $width}, $color1 #{$radius - $width}, $color1 #{$radius}, transparent #{$radius}),
        linear-gradient(to right, $color1, $color2),
        radial-gradient(circle at 0% 100%, transparent #{$radius - $width}, $color2 #{$radius - $width}, $color2 #{$radius}, transparent #{$radius}),
        linear-gradient(to bottom, $color2, $color3),
        radial-gradient(circle at 0% 0%, transparent #{$radius - $width}, $color3 #{$radius - $width}, $color3 #{$radius}, transparent #{$radius}),
        linear-gradient(to left, $color3, $color4),
        radial-gradient(circle at 100% 0%, transparent #{$radius - $width}, $color4 #{$radius - $width}, $color4 #{$radius}, transparent #{$radius}),
        linear-gradient(to top, $color4, $color1),
        $bg
        ;

    background-position:
        top left,
        top center,
        top right,
        center right,
        bottom right,
        bottom center,
        bottom left,
        center left,
        center center;

    background-size:
        #{$radius} #{$radius},
        calc(100% - (2 * #{$radius})) #{$width},
        #{$radius} #{$radius},
        #{$width} calc(100% - (2 * #{$radius})),
        #{$radius} #{$radius},
        calc(100% - (2 * #{$radius})) #{$width},
        #{$radius} #{$radius},
        #{$width} calc(100% - (2 * #{$radius})),
        calc(100% - #{$width} / 2) calc(100% - #{$width} / 2);

    background-repeat: no-repeat;

    border-radius: #{$radius};
}

@mixin gradient_border() {
    @include bordient(4px, 1px, $gradientTransparent, $gradientblue, $gradientPurple, $gradientPurple, $gradientblue);
}<|MERGE_RESOLUTION|>--- conflicted
+++ resolved
@@ -24,12 +24,8 @@
     $accent-2: #505DCD;
     $accent-3: #DDD1FF;
     $accent-4: #A5A6F6;
-<<<<<<< HEAD
     $accent-5: #F6F6FE;
     $accent-6: #F7F5FF;
-=======
-    $accent-5: #F7F5FF;
->>>>>>> 1a82de8a
     $site-gradient: linear-gradient(0.4turn, #071033, #6039A4);
     $high-contrast-text-color: #282828;
     $default-contrast-text-color: #4D4D4D;
@@ -50,10 +46,7 @@
     --accent-color-3: #{$accent-3};
     --accent-color-4: #{$accent-4};
     --accent-color-5: #{$accent-5};
-<<<<<<< HEAD
     --accent-color-6: #{$accent-6};
-=======
->>>>>>> 1a82de8a
     --negative-color: #{$negative};
     --positive-color: #{$positive};
     --warning-color-ui: #{$warning};
@@ -63,13 +56,9 @@
     --positive-muted: #{rgba($positive, 0.5)};
 
     --bg-color: #{$canvas};
-<<<<<<< HEAD
     --bg-color-hover: #{$accent-6};
 
     --header-bg-color: #{$accent-6};
-=======
-
->>>>>>> 1a82de8a
 }
 
 // Dark Mode
