// Quasar Sass (& SCSS) Variables
// --------------------------------------------------
// To customize the look and feel of this app, you can override
// the Sass/SCSS variables found in Quasar's source Sass/SCSS files.

// Check documentation for full list of Quasar variables

// Your own variables (that are declared here) and Quasar's own
// ones will be available out of the box in your .vue/.scss/.sass files

// It's highly recommended to change the default colors
// to match your app's branding.
// Tip: Use the "Theme Builder" on Quasar's documentation website.

$primary   : #571aff
$secondary : #dfdfed
$accent    : #ffd75e

$dark      : #130C3F

$positive  : #55c3b3
$negative  : #ff422a
$info      : #dfdfed
$warning   : #F2C037

$link-blue: #646FD3
$page-header: #F7F5FF

$site-gradient: linear-gradient(0.4turn, #071033, #6039A4)


/*********************
 *** Legacy Colors ***
 *********************
$gradientblue    : #1AD6FF
$gradientPurple  : #8946DF
$lightBlue       : #31C1EE
$gray            : #CBCAF9
$white           : #FFFFFF
$blackDark       : #130C3F
$purple          : #8946DF
$saveBtn         : #2e1f4f

/***********************
 *** Dark/Light Mode ***
 ***********************

// Light Mode
.body--light
    $page-header: #F7F5FF

    $site-gradient: linear-gradient(0.4turn, #071033, #6039A4)

    $ink: #000
    $canvas: #fff
    --text-color: #{$ink}
<<<<<<< HEAD
    --text-color-hover: #{$primary}
=======
    --text-color-hover: #{lighten($ink, 80%)}
    --text-color-muted: #757575
>>>>>>> 60b81c01
    --bg-color: #{$canvas}
    --bg-color-hover: #{$page-header}

    --header-text-color: #{$ink}
    --header-bg-color: #{$page-header}

// Dark Mode
.body--dark
    $text-header: #F7F5FF
    $page-header: #2b0f46

    $site-gradient: linear-gradient(0.4turn, #071033, #6039A4)

    $ink: #fff
    $canvas: #313133
    --text-color: #{$ink}
    --text-color-hover: #{darken($ink, 80%)}
    --text-color-muted: #eeeeee
    --bg-color: #{$canvas}
    --bg-color-hover: #{lighten($canvas, 80%)}
    --header-text-color: #{$text-header}
    --header-bg-color: #{$page-header}

body
    color: var(--text-color)
    background-color: var(--bg-color)

<|MERGE_RESOLUTION|>--- conflicted
+++ resolved
@@ -54,12 +54,8 @@
     $ink: #000
     $canvas: #fff
     --text-color: #{$ink}
-<<<<<<< HEAD
     --text-color-hover: #{$primary}
-=======
-    --text-color-hover: #{lighten($ink, 80%)}
     --text-color-muted: #757575
->>>>>>> 60b81c01
     --bg-color: #{$canvas}
     --bg-color-hover: #{$page-header}
 
