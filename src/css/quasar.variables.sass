--- conflicted
+++ resolved
@@ -18,11 +18,7 @@
 
 $dark      : #130C3F
 
-<<<<<<< HEAD
-$positive  : #255b00
-=======
 $positive  : #255B00
->>>>>>> cda019e9
 $negative  : #880000
 $info      : #dfdfed
 $warning   : #F2C037
