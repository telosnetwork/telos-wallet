--- conflicted
+++ resolved
@@ -12,15 +12,9 @@
 // to match your app's branding.
 // Tip: Use the "Theme Builder" on Quasar's documentation website.
 
-<<<<<<< HEAD
-$primary   : #571aff
-$secondary : #1a85ff
-$accent    : #ffd75e
-=======
 $primary     : #571aff
 $secondary   : #dfdfed
 $accent      : #505DCD
->>>>>>> cefae351
 
 $positive    : #255B00
 $negative    : #880000
