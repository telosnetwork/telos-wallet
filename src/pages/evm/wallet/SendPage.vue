<script lang="ts">
import { defineComponent } from 'vue';
import AppPage from 'components/evm/AppPage.vue';
import UserInfo from 'components/evm/UserInfo.vue';
import { getAntelope, useAccountStore, useBalancesStore, useChainStore, useUserStore } from 'src/antelope';
import { TransactionResponse, TokenClass, TokenBalance, NativeCurrencyAddress, AntelopeError } from 'src/antelope/types';
import { formatWei, prettyPrintBalance, prettyPrintFiatBalance } from 'src/antelope/stores/utils';
import { BigNumber, ethers } from 'ethers';
import CurrencyInput from 'components/evm/inputs/CurrencyInput.vue';
import AddressInput from 'components/evm/inputs/AddressInput.vue';
import { EVMAuthenticator } from 'src/antelope/wallets';


const GAS_LIMIT_FOR_SYSTEM_TOKEN_TRANSFER = 26250;
const GAS_LIMIT_FOR_ERC20_TOKEN_TRANSFER = 55500;

const ant = getAntelope();
const userStore = useUserStore();
const accountStore = useAccountStore();
const chainStore = useChainStore();
const balanceStore = useBalancesStore();

export default defineComponent({
    name: 'SendPage',
    components: {
        AddressInput,
        CurrencyInput,
        AppPage,
        UserInfo,
    },
    data: () => ({
        address: '',
        addressIsValid: false,
        fiatConversionRate: 0 as number | undefined,
        selected: null as TokenBalance | null,
        amount: BigNumber.from(0),
        estimatedGas: {
            system: ethers.constants.Zero,
            fiat: ethers.constants.Zero,
        },
        prettyPrintBalance,
    }),
    watch: {
        balances: {
            handler() {
                let tokenBalance = this.selected;
                this.selected = null;
                if (this.balances.length > 0) {
                    // if there's a url parameter token with the token address, use that token
                    const tokenAddress = this.$route.query.token;
                    if (tokenAddress) {
                        tokenBalance = this.balances.find(b => b.token.address === tokenAddress) ?? tokenBalance;

                        // hide the token address from the url
                        this.$router.replace({ name: 'evm-send', params: { token: undefined } });
                    }

                    if (!tokenBalance) {
                        tokenBalance = this.balances.find(b => b.token.address === NativeCurrencyAddress) ?? tokenBalance;
                    }


                    if (!tokenBalance) {
                        tokenBalance = this.balances[0];
                    }
                }
                this.selected = tokenBalance;
            },
            immediate: true,
            deep: true,
        },
        token: {
            async handler(newToken: TokenClass | null, oldToken: TokenClass | null) {
                this.updateTokenTransferConfig(this.isFormValid, newToken, this.address, this.amount);

                if (newToken?.address !== oldToken?.address) {
                    this.updateEstimatedGas();
                    this.fiatConversionRate = newToken ? +newToken.price.str : undefined;
                }
            },
            immediate: true,
            deep: true,
        },
        isFormValid(isValid: boolean) {
            this.updateTokenTransferConfig(isValid, this.token, this.address, this.amount);
        },
        address(newAddress) {
            this.updateTokenTransferConfig(this.isFormValid, this.token, newAddress, this.amount);
        },
        amount(newAmount) {
            this.updateTokenTransferConfig(this.isFormValid, this.token, this.address, newAmount);
        },
    },
    computed: {
        token(): TokenClass | null {
            return this.selected?.token as TokenClass ?? null;
        },
        loggedAccount() {
            return accountStore.loggedEvmAccount;
        },
        gasFeeInSystemSym() {
            const symbol = chainStore.loggedChain.settings.getSystemToken().symbol;
            const gas = `${formatWei(this.estimatedGas.system, 18, 18)}`;
            return prettyPrintBalance(gas, userStore.fiatLocale, this.isMobile, symbol);
        },
        gasFeeInFiat() {
            const gasFiat = `${formatWei(this.estimatedGas.fiat, 18, 18)}`;
            return prettyPrintFiatBalance(gasFiat, userStore.fiatLocale, this.isMobile, userStore.fiatCurrency);
        },
        isMobile(): boolean {
            return this.$q.screen.lt.sm;
        },
        balances(): TokenBalance[] {
            return ant.stores.balances.getBalances('logged');
        },
        showContractLink(): boolean {
            return this.token?.address !== NativeCurrencyAddress;
        },
        currencyInputSecondaryCurrencyBindings() {
            const useSecondaryCurrency = !!this.fiatConversionRate;

            if (!useSecondaryCurrency) {
                return {};
            }

            return {
                secondaryCurrencyCode: userStore.fiatCurrency,
                secondaryCurrencyConversionFactor: this.fiatConversionRate,
                secondaryCurrencyDecimals: 2,
            };
        },
        fiatLocale() {
            return userStore.fiatLocale;
        },
        tokenSymbol() {
            return this.token?.symbol ?? chainStore.loggedChain.settings.getSystemToken().symbol;
        },
        tokenDecimals() {
            return this.token?.decimals ?? 0;
        },
        availableInTokensBn(): ethers.BigNumber {
            if (!this.selected) {
                return ethers.constants.Zero;
            }
            if (!this.selected.balance) {
                return ethers.constants.Zero;
            }
            // Let's ensure the returned value is not negative
            const available = this.selected.balance.sub(this.selected.isSystem ? this.estimatedGas.system : ethers.constants.Zero);
            if (available.gt(ethers.constants.Zero)) {
                return available;
            } else {
                return ethers.constants.Zero;
            }
        },
        isAddressValid(): boolean {
            const regex = /^0x[a-fA-F0-9]{40}$/;
            return regex.test(this.address);
        },
        isFormValid(): boolean {
            return this.addressIsValid && !(this.amount.isZero() || this.amount.isNegative() || this.amount.gt(this.availableInTokensBn));
        },
        isLoading(): boolean {
            return ant.stores.feedback.isLoading('transferEVMTokens');
        },
        configIsLoading() {
            let config;
            if (this.token?.isSystem) {
                config = balanceStore.__wagmiSystemTokenTransferConfig['logged'];
            } else {
                config = balanceStore.__wagmiTokenTransferConfig['logged'];
            }
            return this.isFormValid && !config;
        },
        currencyInputIsLoading() {
            return !(this.token?.decimals && this.token?.symbol) || this.isLoading;
        },
    },
    created() {
        this.clearTokenTransferConfigs();
    },
    unmounted() {
        this.clearTokenTransferConfigs();
    },
    methods: {
        // TODO: resolve a better dynamic gas estimation. Currently, it's just hardcoded
        // https://github.com/telosnetwork/telos-wallet/issues/274
        async updateEstimatedGas() {
            const chain_settings = chainStore.loggedEvmChain?.settings;
            if (chain_settings)  {
                if (this.token?.isSystem) {
                    this.estimatedGas = await chain_settings.getEstimatedGas(GAS_LIMIT_FOR_SYSTEM_TOKEN_TRANSFER);
                } else {
                    this.estimatedGas = await chain_settings.getEstimatedGas(GAS_LIMIT_FOR_ERC20_TOKEN_TRANSFER);
                }
            } else {
                this.estimatedGas = { system: ethers.constants.Zero, fiat: ethers.constants.Zero };
            }
        },
        viewTokenContract() {
            if (this.token) {
                const explorerUrl = ant.stores.chain.loggedEvmChain?.settings.getExplorerUrl();
                if (explorerUrl) {
                    window.open(explorerUrl + '/address/' + this.token.address, '_blank');
                    return;
                } else {
                    ant.config.notifyFailureMessage(
                        this.$t(
                            'settings.no_explorer',
                            { network: ant.stores.chain.currentChain?.settings.getNetwork() },
                        ),
                    );
                }
            }
        },
        clearTokenTransferConfigs() {
            this.updateTokenTransferConfig(false, null, this.address, this.amount);
        },
        async updateTokenTransferConfig(formIsValid: boolean, token: TokenClass | null, address: string, amount: BigNumber) {
            // due to an issue with metamask/walletconnect on iOS, we must get the wagmi transfer configuration
            // before the 'Send' button is pressed to reduce the amount of time the click handler takes to execute
            // see https://github.com/WalletConnect/walletconnect-monorepo/issues/444
            await this.loggedAccount?.authenticator.prepareTokenForTransfer(formIsValid ? token : null, amount, address);
        },
        async startTransfer() {

            // before sending the transaction, we check if the user is connected to the correct network
            const label = 'logged';
            if (!await useAccountStore().isConnectedToCorrectNetwork(label)) {
                const authenticator = useAccountStore().loggedAccount.authenticator as EVMAuthenticator;
                const networkName = useChainStore().loggedChain.settings.getDisplay();
                const errorMessage = ant.config.localizationHandler('evm_wallet.incorrect_network', { networkName });
                ant.config.notifyFailureWithAction(errorMessage, {
                    label: ant.config.localizationHandler('evm_wallet.switch'),
                    handler: async () => {
                        // we force the useer to manually re enter the amount which triggers updateTokenTransferConfig
                        this.amount = ethers.constants.Zero;
                        await authenticator.ensureCorrectChain();
                    },
                });
                return;
            }

            const token = this.token as TokenClass;
            const amount = this.amount;
            const to = this.address;

            if (this.isFormValid) {
<<<<<<< HEAD
=======
                await this.updateTokenTransferConfig(true, token, to, amount);

>>>>>>> f54e62ff
                ant.stores.balances.transferTokens(token, to, amount).then((trx: TransactionResponse) => {
                    const chain_settings = ant.stores.chain.loggedEvmChain?.settings;
                    if(chain_settings) {
                        // we send the notification before the transaction is mined
                        const quantity = `${formatWei(amount, token.decimals, 18)} ${token.symbol}`;
                        const address = to.substring(0, 6) + '...' + to.substring(to.length - 4, to.length);
                        const dismiss = ant.config.notifyNeutralMessageHandler(
                            this.$t('notification.neutral_message_sending', { quantity, address }),
                        );

                        // we wait for the transaction to be mined and then we send the success notification
                        trx.wait().then((receipt) => {
                            ant.config.notifySuccessfulTrxHandler(
                                `${chain_settings.getExplorerUrl()}/tx/${trx.hash}`,
                            );
                        }).catch((err) => {
                            console.error(err);
                        }).finally(() => {
                            // we dismiss the first notification
                            dismiss();
                        });
                    }
                }).catch((err) => {
                    console.error(err);
                    if (err instanceof AntelopeError) {
                        const evmErr = err as AntelopeError;
                        ant.config.notifyFailureMessage(this.$t(evmErr.message), evmErr.payload);
                    } else {
                        ant.config.notifyFailureMessage(this.$t('evm_wallet.general_error'));
                    }
                });
            } else {
                ant.config.notifyFailureMessage(this.$t('evm_wallet.invalid_form'));
            }
        },
    },

});
</script>

<template>
<AppPage>
    <template v-slot:header>
        <div class="c-send-page__title-container">
            <div class="o-text--header-1 u-text--high-contrast"> {{ $t('evm_wallet.send') }}</div>
            <div class="o-text--paragraph u-text--default-contrast">{{ $t('global.from') }}</div>
            <UserInfo
                class="c-send-page__title-addressu-text--default-contrast"
                :displayFullAddress="false"
                :showAddress="true"
                :showCopyBtn="false"
                :showUserMenu="false"
                :lightweight="true"
                :account="loggedAccount"
            />
        </div>
    </template>

    <div class="c-send-page__form-container">
        <q-spinner v-if="!balances?.length" />
        <q-form
            v-else
            class="c-send-page__form"
        >
            <div class="c-send-page__row c-send-page__row--1 row">
                <div class="col">
                    <AddressInput
                        v-model="address"
                        name="send-page-address-input"
                        :label="$t('evm_wallet.receiving_account')"
                        @update:isValid="addressIsValid = $event"
                    />
                </div>
            </div>
            <div class="c-send-page__row c-send-page__row--3 row">
                <!-- Token selection -->
                <div class="col-12 col-sm-auto c-send-page__token-selection-container">
                    <q-select
                        v-model="selected"
                        outlined
                        :label="$t('evm_wallet.token')"
                        :options="balances"
                        class="c-send-page__token-selector"
                    >
                        <template v-slot:selected>
                            <span>{{ token?.symbol }}</span>
                        </template>

                        <template v-slot:option="scope">
                            <q-item class="c-send-page__selector-op" v-bind="scope.itemProps">
                                <div class="c-send-page__selector-op-avatar">
                                    <img class="c-send-page__selector-op-icon" :src="scope.opt.token.logoURI" alt="Token Logo">
                                </div>
                                <div>
                                    <q-item-label class="c-send-page__selector-op-name">{{ scope.opt.token.name }}</q-item-label>
                                    <q-item-label class="c-send-page__selector-op-balance" caption>
                                        {{ prettyPrintBalance(scope.opt.str, fiatLocale, isMobile, scope.opt.token.symbol) }}
                                    </q-item-label>
                                </div>
                            </q-item>
                        </template>
                    </q-select>
                    <div
                        :class="{
                            'c-send-page__view-contract': true,
                            'c-send-page__view-contract--hidden': !showContractLink,
                        }"
                        @click="viewTokenContract"
                    >
                        <span class="c-send-page__view-contract-text">{{ $t('evm_wallet.view_contract') }}</span>
                        <q-space v-if="!isMobile"/>
                        <q-icon size="xs" name="o_launch" class="c-send-page__view-contract-min-icon" />
                    </div>
                </div>
                <!-- Amount input -->
                <div class="col">
                    <CurrencyInput
                        v-model="amount"
                        v-bind="currencyInputSecondaryCurrencyBindings"
                        :loading="currencyInputIsLoading"
                        :locale="fiatLocale"
                        :decimals="tokenDecimals"
                        :symbol="tokenSymbol"
                        :max-value="availableInTokensBn"
                        :error-if-over-max="true"
                        :label="$t('global.amount')"
                        required="required"
                    />
                </div>
            </div>
            <div class="c-send-page__row c-send-page__row--4 row">
                <q-space/>
                <div class="col-auto">
                    <div class="c-send-page__gas-fee">
                        <div class="row o-text--header-5 u-text--default-contrast text-no-wrap">{{ $t('evm_wallet.estimated_fees') }}</div>
                        <div class="row c-send-page__gas-fee-info">
                            <q-space/>
                            <div class="flex items-center justify-center col-auto q-mr-xs flex-column"><q-icon class="c-send-page__gas-icon" name="local_gas_station" /></div>
                            <div class="col-auto">
                                <div class="row text-no-wrap o-text--small u-text--default-contrast"> {{ gasFeeInSystemSym }} </div>
                                <div class="row text-no-wrap o-text--small u-text--default-contrast"> {{ gasFeeInFiat }} </div>
                            </div>
                        </div>
                    </div>
                </div>
            </div>
            <div class="c-send-page__row c-send-page__row--5 row">
                <div class="col">
                    <div class="justify-end row">
                        <q-btn
                            color="primary"
                            class="wallet-btn"
                            :label="$t('evm_wallet.send')"
                            :loading="isLoading"
                            :disable="!isFormValid || isLoading"
                            @click="startTransfer"
                        />
                    </div>
                </div>
            </div>
        </q-form>
    </div>

</AppPage>
</template>

<style lang="scss">
.q-btn.wallet-btn {
    @include text--header-5;
    &+& {
        margin-left: 16px;
    }
}


.c-send-page {
    &__title-container {
        flex-direction: column;
        animation: #{$anim-slide-in-left};
        width: 100%;
        display: flex;
        justify-content: center;
        align-items: center;
        gap: 4px;
    }


    &__form-container {
        animation: #{$anim-slide-in-left};
        width: 100%;
        display: flex;
        justify-content: center;
        align-items: center;
        height: 100%;
    }

    &__form {
        width: 100%;
        max-width: 530px;
    }

    &__row {
        gap: 16px;
        &--1 {
            margin-bottom: 24px;
        }

        &--2 {
            margin-bottom: 0;
        }

        &--3 {
            margin-bottom: 40px;
        }

        &--4 {
            margin-bottom: 24px;
        }

        &--5 {
            margin-bottom: 24px;
        }
    }

    &__token-selector {
        width: 100%;
        @include sm-and-up {
            width: 140px;
        }
    }

    &__selector-op-avatar {
        padding-right: 14px;
        display: flex;
        flex-direction: column;
        justify-content: center;
    }

    &__selector-op-icon {
        width: 24px;
        height: 24px;
    }

    &__amount-col {
        position: relative;
    }

    &__amount-symbol-container {
        top: 46px;
        left: 12px;

        @include sm-and-up {
            pointer-events: none;
            position: absolute;
            top: 25px;
            left: 12px;
        }
    }

    &__amount-transparent {
        font-weight: 400;
        letter-spacing: 0.00937em;
        outline: 0;
        color: transparent;
    }

    &__token-selection-container {
        position: relative;
        margin-bottom: 32px;
    }

    &__view-contract {
        position: absolute;
        display: flex;
        align-items: center;
        cursor: pointer;
        color: var(--link-color);

        &--hidden {
            opacity: 0;
            pointer-events: none;
        }
    }

    &__view-contract-text {
        @include text--small;
        margin-left: 2px;
    }

    &__view-contract-min-icon {
        margin-left: 4px;
    }

    &__amount-fiat {
        margin-left: -13px;
        display: flex;
        align-items: center;
        cursor: pointer;
        flex-grow: 1;
    }

    &__amount-fiat-footer {
        display: flex;
        flex-direction: row;
    }


    &__amount-fiat-icon {
        color: var(--link-color);
        font-weight: bold;
    }

    &__amount-available {
        @include text--small;
        color: var(--link-color);
        cursor: pointer;
    }

    &__gas-icon {
        color: var(--text-default-contrast);
    }

}
</style><|MERGE_RESOLUTION|>--- conflicted
+++ resolved
@@ -246,11 +246,8 @@
             const to = this.address;
 
             if (this.isFormValid) {
-<<<<<<< HEAD
-=======
                 await this.updateTokenTransferConfig(true, token, to, amount);
 
->>>>>>> f54e62ff
                 ant.stores.balances.transferTokens(token, to, amount).then((trx: TransactionResponse) => {
                     const chain_settings = ant.stores.chain.loggedEvmChain?.settings;
                     if(chain_settings) {
