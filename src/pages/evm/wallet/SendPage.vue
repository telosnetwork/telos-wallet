<script lang="ts">
import { defineComponent } from 'vue';
import AppPage from 'components/evm/AppPage.vue';
<<<<<<< HEAD
import { getAntelope, useChainStore, useUserStore } from 'src/antelope';
import { EvmToken, Token, TransactionResponse } from 'src/antelope/types';
import { prettyPrintBalance, prettyPrintFiatBalance } from 'src/antelope/stores/utils';

const ant = getAntelope();
const userStore = useUserStore();
const chainStore = useChainStore();
=======
import { useGlobalStore } from 'src/stores';

const global = useGlobalStore();
>>>>>>> 83179ee3

export default defineComponent({
    name: 'SendPage',
    components: {
        AppPage,
    },
<<<<<<< HEAD
    data: () => ({
        address: '',
        token: null as EvmToken | null,
        amount: '',
        useFiat: false,
        userStore,
        estimatedGas: { system: '0', fiat: '0' },
        prettyPrintBalance,
        tempCurrentBalance: '',
    }),
    watch: {
        balances: {
            handler() {
                let token = this.token;
                this.token = null;
                if (this.balances.length > 0 && !token) {
                    token = this.balances[0];
                }
                this.token = token;
            },
            immediate: true,
        },
        token: {
            handler() {
                this.useFiat = false;
                this.updateEstimatedGas();
                this.setAllBalance();
            },
            immediate: true,
        },
    },
    computed: {
        gasFeeInTlos() {
            const symbol = chainStore.loggedChain.settings.getSystemToken().symbol;
            return prettyPrintBalance(this.estimatedGas.system, userStore.fiatLocale, this.isMobile, symbol);
        },
        gasFeeInFiat() {
            return prettyPrintFiatBalance(this.estimatedGas.fiat, userStore.fiatLocale, this.isMobile, userStore.fiatCurrency);
        },
        getSystemToken(): Token {
            return this.balances[0];
        },
        isMobile(): boolean {
            return this.$q.screen.lt.md;
        },
        balances(): EvmToken[] {
            return ant.stores.balances.getBalances('logged') as EvmToken[];
        },
        showContractLink(): boolean {
            return !!this.token?.address;
        },
        available(): string {
            if (this.token) {
                if (this.useFiat) {
                    return prettyPrintFiatBalance(this.token.fiatBalance, userStore.fiatLocale, this.isMobile, userStore.fiatCurrency);
                } else {
                    return prettyPrintBalance(this.token.balance, userStore.fiatLocale, this.isMobile, this.token.symbol);
                }
            }
            return '';
        },
        amountInFiat(): string {
            if (this.token && this.token.price && !this.useFiat) {
                return prettyPrintFiatBalance(+this.amount * this.token.price, userStore.fiatLocale, this.isMobile, userStore.fiatCurrency);
            }
            return '';
        },
        amountInTokens(): string {
            if (this.token && this.token.price && this.useFiat) {
                return prettyPrintBalance(+this.amount / this.token.price, userStore.fiatLocale, this.isMobile, this.token.symbol);
            }
            return '';
        },
        fiatSymbol(): string {
            return userStore.fiatCurrency;
        },
        fiatRateText(): string {
            if (!this.token || !this.token.price) {
                return '';
            }

            const pretty = prettyPrintFiatBalance(this.token.price, userStore.fiatLocale, this.isMobile, userStore.fiatCurrency);
            return `(@ ${pretty} / ${this.token.symbol})`;
        },
        finalTokenAmount(): string {
            if (this.useFiat && this.token) {
                return (+this.amount / this.token.price).toString();
            } else {
                return this.amount;
            }
        },
        useTextarea(): boolean {
            return this.$q.screen.width < 500;
        },
        isAddressValid(): boolean {
            const regex = /^0x[a-fA-F0-9]{40}$/;
            return regex.test(this.address);
        },
        isAmountValid(): boolean {
            if (this.token) {
                const amount = +this.finalTokenAmount;
                return amount > 0 && amount <= +this.token.fullBalance;
            } else {
                return false;
            }
        },
        isFormValid(): boolean {
            return this.isAddressValid && this.isAmountValid && this.isPrecisionCorrect;
        },
        isPrecisionCorrect(): boolean {
            if (this.token) {
                if (this.useFiat) {
                    const result = (this.amount.split('.')[1]?.length ?? 0) <= 2;
                    return result;
                } else {
                    const result = (this.amount.split('.')[1]?.length ?? 0) <= this.token.decimals;
                    return result;
                }
            } else {
                return true;
            }
        },
    },
    methods: {
        async updateEstimatedGas() {
            const chain_settings = chainStore.loggedEvmChain?.settings;
            if (chain_settings)  {
                if (this.token?.isSystem) {
                    this.estimatedGas = await chain_settings.getEstimatedGas(26250);
                } else {
                    this.estimatedGas = await chain_settings.getEstimatedGas(55500);
                }
            } else {
                this.estimatedGas = { system: '0', fiat: '0' };
            }
        },
        toggleUseFiat() {
            if (this.token) {
                if (this.useFiat) {
                    this.amount = (+this.amount / this.token.price).toString();
                } else {
                    this.amount = (+this.amount * this.token.price).toFixed(2);
                }
            }

            this.useFiat = !this.useFiat;
        },
        setAllBalance() {
            if (this.token) {
                if (this.useFiat) {
                    this.amount = (+this.token.balance * this.token.price).toFixed(2);
                } else {
                    this.amount = this.token.balance;
                }
            } else {
                this.amount = '';
            }
        },
        viewTokenContract() {
            if (this.token) {
                const explorerUrl = ant.stores.chain.loggedEvmChain?.settings.getExplorerUrl();
                if (explorerUrl) {
                    window.open(explorerUrl + '/address/' + this.token.address, '_blank');
                    return;
                } else {
                    ant.config.notifyErrorHandler(this.$t('settings.no_explorer', { network: ant.stores.chain.currentChain?.settings.getNetwork() }));
                }
            }
        },
        goBack() {
            this.$router.back();
        },
        startTransfer() {
            const token = this.token;
            const amount = this.finalTokenAmount;
            const to = this.address;
            if (this.isFormValid) {
                ant.stores.balances.transferTokens(token as Token, to, amount).then((trx: TransactionResponse) => {
                    const chain_settings = ant.stores.chain.loggedEvmChain?.settings;
                    if(chain_settings) {
                        ant.config.notifySuccessfulTrxHandler(
                            `${chain_settings.getExplorerUrl()}/tx/${trx.hash}`,
                        );
                    }
                }).catch((err) => {
                    if (typeof err.message === 'string') {
                        console.error(err.message, err.payload, err);
                        ant.config.notifyFailedTrxHandler(this.$t(err.message));
                    } else if (typeof err === 'string') {
                        ant.config.notifyFailedTrxHandler(this.$t(err));
                    } else {
                        ant.config.notifyErrorHandler(this.$t('evm_wallet.general_error'));
                    }
                });
            } else {
                ant.config.notifyErrorHandler(this.$t('evm_wallet.invalid_form'));
            }
        },
    },

=======
    mounted() {
        global.setHeaderBackBtn(true);
    },
>>>>>>> 83179ee3
});
</script>

<template>
<AppPage>
    <template v-slot:header>
        <div class="c-send-page__title-container">
            <p class="c-send-page__title"> {{ $t('evm_wallet.send') }}</p>
        </div>
        <q-btn
            class="c-send-page__back-button"
            flat
            dense
            label="Back"
            icon="arrow_back_ios"
            @click="goBack"
        />
    </template>

    <div class="c-send-page__form-container">
        <q-form
            class="c-send-page__form"
        >
            <div class="c-send-page__row c-send-page__row--1 row">
                <div class="col">
                    <q-input
                        v-model="address"
                        outlined
                        autogrow
                        :type="useTextarea ? 'textarea' : 'text'"
                        :label="$t('evm_wallet.receiving_account')"
                        :rules="[val => !!val || $t('evm_wallet.account_required')]"
                    />
                </div>
            </div>
            <div v-if="!isMobile" class="c-send-page__row c-send-page__row--2 row c-send-page__available">
                <q-space/>
                <div class="col-auto">
                    <span class="c-send-page__amount-available" @click="setAllBalance">
                        {{ $t('evm_wallet.amount_available', { amount:available }) }}
                    </span>
                </div>
            </div>
            <div class="c-send-page__row c-send-page__row--3 row">
                <!-- Token selection -->
                <div class="col-12 col-md-auto">
                    <q-select
                        v-model="token"
                        outlined
                        :label="$t('evm_wallet.token')"
                        :options="balances"
                        :class="{
                            'c-send-page__token-selector': true,
                            'c-send-page__token-selector--mobile': isMobile,
                        }"
                    >
                        <template v-slot:selected>
                            <span>{{ token?.symbol }}</span>
                        </template>

                        <template v-slot:option="scope">
                            <q-item class="c-send-page__selector-op" v-bind="scope.itemProps">
                                <div class="c-send-page__selector-op-avatar">
                                    <img class="c-send-page__selector-op-icon" :src="scope.opt.logoURI" alt="Token Logo">
                                </div>
                                <div>
                                    <q-item-label class="c-send-page__selector-op-name">{{ scope.opt.name }}</q-item-label>
                                    <q-item-label class="c-send-page__selector-op-balance" caption>
                                        {{ prettyPrintBalance(scope.opt.balance, userStore.fiatLocale, isMobile, scope.opt.symbol) }}
                                    </q-item-label>
                                </div>
                            </q-item>
                        </template>
                    </q-select>
                    <div
                        :class="{
                            'c-send-page__view-contract': true,
                            'c-send-page__view-contract--hidden': !showContractLink,
                        }"
                        @click="viewTokenContract"
                    >
                        <span class="c-send-page__view-contract-text">{{ $t('evm_wallet.view_contract') }}</span>
                        <q-space v-if="!isMobile"/>
                        <q-icon size="xs" name="launch" class="c-send-page__view-contract-min-icon" />
                    </div>
                </div>
                <!-- Amount input -->
                <div class="c-send-page__amount-col col">
                    <div v-if="isMobile" class="row c-send-page__available">
                        <q-space/>
                        <div class="col-auto">
                            <span class="c-send-page__amount-available" @click="setAllBalance">
                                {{ $t('evm_wallet.amount_available', { amount:available }) }}
                            </span>
                        </div>
                    </div>
                    <q-input
                        v-model="amount"
                        outlined
                        class="c-send-page__amount-input"
                        :label="$t('evm_wallet.amount')"
                        :rules="[
                            val => !!val || $t('evm_wallet.amount_required'),
                            val => isPrecisionCorrect || $t('evm_wallet.invalid_amount_precision', { precision: useFiat ? 2 : (token?.decimals ?? 0) })
                        ]"
                        type="number"
                        step="0.01"
                        pattern="[0-9]*\.?[0-9]+"
                    >
                        <template v-slot:hint>
                            <div v-if="token && token.price > 0" class="c-send-page__amount-fiat-footer">
                                <div v-if="useFiat" class="c-send-page__amount-fiat" @click="toggleUseFiat">
                                    <q-icon size="xs" name="swap_vert" class="c-send-page__amount-fiat-icon" />
                                    <span class="c-send-page__amount-fiat-text"> {{ amountInTokens }}</span>
                                </div>
                                <div v-else class="c-send-page__amount-fiat" @click="toggleUseFiat">
                                    <q-icon size="xs" name="swap_vert" class="c-send-page__amount-fiat-icon" />
                                    <span class="c-send-page__amount-fiat-text"> {{ amountInFiat }}</span>
                                </div>
                                <div class="c-send-page__amount-fiat-rate">
                                    {{ fiatRateText }}
                                </div>
                            </div>
                        </template>
                    </q-input>

                    <div
                        v-if="token && amount"
                        :class="{
                            'c-send-page__amount-symbol-container': true,
                            'c-send-page__amount-symbol-container--mobile': isMobile,
                        }"
                    >
                        <span class="c-send-page__amount-symbol">
                            <span class="c-send-page__amount-transparent">{{ amount }} &nbsp;</span>
                            <span v-if="useFiat"> {{ fiatSymbol }} </span>
                            <span v-else> {{ token.symbol }} </span>
                        </span>
                    </div>
                </div>
            </div>
            <div class="c-send-page__row c-send-page__row--4 row">
                <q-space/>
                <div class="col-auto">
                    <div class="c-send-page__gas-fee">
                        <div class="row c-send-page__gas-fee-title text-no-wrap">{{ $t('evm_wallet.estimated_fees') }}</div>
                        <div class="row c-send-page__gas-fee-info">
                            <q-space/>
                            <div class="col-auto q-mr-xs flex flex-column items-center justify-center"><q-icon name="local_gas_station" /></div>
                            <div class="col-auto">
                                <div class="row text-no-wrap"> {{ gasFeeInTlos }} </div>
                                <div class="row text-no-wrap"> {{ gasFeeInFiat }} </div>
                            </div>
                        </div>
                    </div>
                </div>
            </div>
            <div class="c-send-page__row c-send-page__row--5 row">
                <div class="col">
                    <div class="row justify-end">
                        <q-btn
                            color="primary"
                            :label="$t('evm_wallet.send')"
                            class="wallet-btn"
                            @click="startTransfer"
                        />
                    </div>
                </div>
            </div>
        </q-form>
    </div>

</AppPage>
</template>

<style lang="scss">
.q-btn.wallet-btn {
    padding: 13px 24px;
    font-size: 0.9rem;
    font-weight: 600;
    text-transform: uppercase;
    &+& {
        margin-left: 16px;
    }
}


.c-send-page {
    // back-button on top left
    &__back-button {
        position: absolute;
        top: 24px;
        left: 32px;
        z-index: 1;
        font-size: 12.8px;
        font-weight: 600;
        i {
            font-size: 1.15em;
        }
    }
    &__title-container {
        display: flex;
        justify-content: center;
        align-items: center;
        height: 100px;
    }

    &__title {
        font-size: 2.4rem;
        font-weight: 600;
    }

    &__form-container {
        display: flex;
        justify-content: center;
        align-items: center;
        height: 100%;
    }

    &__form {
        width: 100%;
        max-width: 530px;
    }

    &__row {
        gap: 16px;
        &--1 {
            margin-bottom: 5px;
        }

        &--2 {
            margin-bottom: 0px;
        }

        &--3 {
            margin-bottom: 24px;
        }

        &--4 {
            margin-bottom: 24px;
        }

        &--5 {
            margin-bottom: 24px;
        }
    }

    &__token-selector {
        width: 140px;
        &--mobile {
            width: 100%;
        }
    }

    &__selector-op-avatar {
        padding: 0px 14px 0px 0px;
        display: flex;
        flex-direction: column;
        justify-content: center;
    }

    &__selector-op-icon {
        width: 24px;
        height: 24px;
    }

    &__amount-col {
        position: relative;
    }

    &__amount-symbol-container {
        pointer-events: none;
        position: absolute;
        top: 25px;
        left: 12px;
        &--mobile {
            top: 46px;
            left: 12px;
        }
    }

    &__amount-transparent {
        font-weight: 400;
        letter-spacing: 0.00937em;
        outline: 0;
        color: transparent;
    }

    &__amount-symbol {
        font-weight: 400;
        letter-spacing: 0.00937em;
        outline: 0;
        color: rgba(var(--text-color-rgb), 0.5)
    }

    &__view-contract {
        display: flex;
        align-items: center;
        cursor: pointer;
        margin-top: 8px;
        color: $link-blue;
        &--hidden {
            opacity: 0;
            pointer-events: none;
        }
    }

    &__view-contract-text {
        margin-left: 2px;
        font-size: 0.9rem;
        font-weight: 500;
    }

    &__view-contract-min-icon {
        margin-left: 4px;
    }

    &__amount-fiat {
        margin-left: -13px;
        display: flex;
        align-items: center;
        cursor: pointer;
        flex-grow: 1;
    }

    &__amount-fiat-footer {
        display: flex;
        flex-direction: row;
    }

    &__amount-fiat-rate {
        margin-top: 3px;
        font-size: 0.9rem;
        margin-right: -12px;
    }

    &__amount-fiat-icon {
        color: $link-blue;
        font-weight: bold;
    }

    &__amount-fiat-text {
        margin-top: 3px;
        font-size: 0.9rem;
        margin-left: 1px;
    }

    &__amount-available {
        font-size: 0.9rem;
        font-weight: 500;
        color: $available-color;
        cursor: pointer;
    }

    &__gas-fee-title {
        font-size: 0.85rem;
        font-weight: 600;
        text-transform: uppercase;
    }
}
</style><|MERGE_RESOLUTION|>--- conflicted
+++ resolved
@@ -1,26 +1,21 @@
 <script lang="ts">
 import { defineComponent } from 'vue';
 import AppPage from 'components/evm/AppPage.vue';
-<<<<<<< HEAD
 import { getAntelope, useChainStore, useUserStore } from 'src/antelope';
+import { useGlobalStore } from 'src/stores';
 import { EvmToken, Token, TransactionResponse } from 'src/antelope/types';
 import { prettyPrintBalance, prettyPrintFiatBalance } from 'src/antelope/stores/utils';
 
 const ant = getAntelope();
 const userStore = useUserStore();
 const chainStore = useChainStore();
-=======
-import { useGlobalStore } from 'src/stores';
-
 const global = useGlobalStore();
->>>>>>> 83179ee3
 
 export default defineComponent({
     name: 'SendPage',
     components: {
         AppPage,
     },
-<<<<<<< HEAD
     data: () => ({
         address: '',
         token: null as EvmToken | null,
@@ -221,11 +216,9 @@
         },
     },
 
-=======
     mounted() {
         global.setHeaderBackBtn(true);
     },
->>>>>>> 83179ee3
 });
 </script>
 
