<script lang="ts">
import { defineComponent } from 'vue';
import AppPage from 'components/evm/AppPage.vue';
import AddressQR from 'components/evm/AddressQR.vue';
import UserInfo from 'components/evm/UserInfo.vue';
import { getAntelope, useAccountStore } from 'src/antelope';
<<<<<<< HEAD
import { useGlobalStore } from 'src/stores';

const accountStore = useAccountStore();
const ant = getAntelope();
const global = useGlobalStore();
=======

const accountStore = useAccountStore();
const ant = getAntelope();
>>>>>>> 92a410f7

export default defineComponent({
    name: 'ReceivePage',
    components: {
        AppPage,
        AddressQR,
        UserInfo,
    },
<<<<<<< HEAD
    mounted() {
        global.setHeaderBackBtn(true);
    },
=======
>>>>>>> 92a410f7
    methods: {
        goBack() {
            this.$router.back();
        },
        copyToClipboard() {
            navigator.clipboard.writeText(this.address);
            ant.config.notifySuccessHandler(this.$t('settings.copied_ok'));
        },
    },
    computed: {
        loggedAccount() {
            return accountStore.loggedEvmAccount;
        },
        address() {
            return accountStore.loggedEvmAccount?.address;
        },
        isMobile() {
            return this.$q.screen.lt.md;
        },
<<<<<<< HEAD
        canvasSize() {
            const maxSize = Math.min(window.innerWidth, window.innerHeight) - 32;
            return Math.min(maxSize, 400);
        },
=======
>>>>>>> 92a410f7
    },
});
</script>

<template>
<AppPage>
    <template v-slot:header>
        <div class="c-receive-page__title-container">
            <p class="c-receive-page__title"> {{ $t('evm_wallet.receive') }}</p>
            <p class="c-receive-page__subtitle"> {{ $t('evm_wallet.scan_qr') }}</p>
<<<<<<< HEAD
            <AddressQR :size="canvasSize" :address="address" class="c-receive-page__qr-code" />
        </div>
=======
            <AddressQR :address="address" class="c-receive-page__qr-code" />
        </div>
        <q-btn
            class="c-receive-page__back-button"
            flat
            dense
            label="Back"
            icon="arrow_back_ios"
            @click="goBack"
        />
>>>>>>> 92a410f7
    </template>

    <div
        :class="{
            'c-receive-page__user-info-container': true,
            'c-receive-page__user-info-container--mobile': isMobile,
        }"
    >
        <UserInfo
            class="c-receive-page__user-info"
            :displayFullAddress="true"
            :showCopyBtn="!isMobile"
            :showUserMenu="false"
            :account="loggedAccount"
        />

        <q-btn
            v-if="isMobile"
            color="primary"
            :label="$t('evm_wallet.copy')"
            class="wallet-btn c-receive-page__copy-btn"
            @click="copyToClipboard"
        />
    </div>

</AppPage>
</template>

<style lang="scss">
.q-btn.wallet-btn {
    width: auto;
    padding: 13px 24px;
    font-size: 0.9rem;
    font-weight: 600;
    text-transform: uppercase;
    &+& {
        margin-left: 16px;
    }
}

.c-receive-page {
    &__back-button {
        position: absolute;
        top: 24px;
        left: 32px;
        z-index: 1;
        font-size: 12.8px;
        font-weight: 600;
        i {
            font-size: 1.15em;
        }
    }
    &__title-container {
        display: flex;
        flex-direction: column;
        justify-content: center;
        align-items: center;
    }

    &__title {
        font-size: 2.4rem;
        font-weight: 600;
        margin-bottom: -7px;
    }

    &__subtitle {
        font-size: 16px;
        font-weight: 400;
    }

    &__qr-code {
        margin-top: 24px;
    }

    &__user-info-container {
        display: flex;
        align-items: center;
        flex-direction: column;
        margin-top: 24px;
        padding-left: 32px;
        text-align: center;
        &--mobile {
            padding-left: 0;
        }
        word-break: break-all;
    }

    &__copy-btn {
        margin-top: 24px;
        width: 100%;
        max-width: 200px;
    }

<<<<<<< HEAD
.c-receive-page {
    &__title-container {
        animation: #{$anim-slide-in-left};
        width: 100%;
        display: flex;
        flex-direction: column;
        justify-content: center;
        align-items: center;
    }

    &__title {
        font-size: 2.4rem;
        font-weight: 600;
        margin-bottom: -7px;
    }

    &__subtitle {
        font-size: 16px;
        font-weight: 400;
        text-align: center;
    }

    &__qr-code {
        margin-top: 24px;
    }

    &__user-info-container {
        animation: #{$anim-slide-in-left};
        display: flex;
        align-items: center;
        flex-direction: column;
        margin-top: 24px;
        padding-left: 32px;
        text-align: center;
        &--mobile {
            padding-left: 0;
        }
        word-break: break-all;
    }

    &__copy-btn {
        margin-top: 24px;
        width: 100%;
        max-width: 200px;
    }
}


=======
}
>>>>>>> 92a410f7
</style><|MERGE_RESOLUTION|>--- conflicted
+++ resolved
@@ -4,17 +4,11 @@
 import AddressQR from 'components/evm/AddressQR.vue';
 import UserInfo from 'components/evm/UserInfo.vue';
 import { getAntelope, useAccountStore } from 'src/antelope';
-<<<<<<< HEAD
 import { useGlobalStore } from 'src/stores';
 
 const accountStore = useAccountStore();
 const ant = getAntelope();
 const global = useGlobalStore();
-=======
-
-const accountStore = useAccountStore();
-const ant = getAntelope();
->>>>>>> 92a410f7
 
 export default defineComponent({
     name: 'ReceivePage',
@@ -23,12 +17,9 @@
         AddressQR,
         UserInfo,
     },
-<<<<<<< HEAD
     mounted() {
         global.setHeaderBackBtn(true);
     },
-=======
->>>>>>> 92a410f7
     methods: {
         goBack() {
             this.$router.back();
@@ -48,13 +39,10 @@
         isMobile() {
             return this.$q.screen.lt.md;
         },
-<<<<<<< HEAD
         canvasSize() {
             const maxSize = Math.min(window.innerWidth, window.innerHeight) - 32;
             return Math.min(maxSize, 400);
         },
-=======
->>>>>>> 92a410f7
     },
 });
 </script>
@@ -65,21 +53,8 @@
         <div class="c-receive-page__title-container">
             <p class="c-receive-page__title"> {{ $t('evm_wallet.receive') }}</p>
             <p class="c-receive-page__subtitle"> {{ $t('evm_wallet.scan_qr') }}</p>
-<<<<<<< HEAD
             <AddressQR :size="canvasSize" :address="address" class="c-receive-page__qr-code" />
         </div>
-=======
-            <AddressQR :address="address" class="c-receive-page__qr-code" />
-        </div>
-        <q-btn
-            class="c-receive-page__back-button"
-            flat
-            dense
-            label="Back"
-            icon="arrow_back_ios"
-            @click="goBack"
-        />
->>>>>>> 92a410f7
     </template>
 
     <div
@@ -120,60 +95,6 @@
     }
 }
 
-.c-receive-page {
-    &__back-button {
-        position: absolute;
-        top: 24px;
-        left: 32px;
-        z-index: 1;
-        font-size: 12.8px;
-        font-weight: 600;
-        i {
-            font-size: 1.15em;
-        }
-    }
-    &__title-container {
-        display: flex;
-        flex-direction: column;
-        justify-content: center;
-        align-items: center;
-    }
-
-    &__title {
-        font-size: 2.4rem;
-        font-weight: 600;
-        margin-bottom: -7px;
-    }
-
-    &__subtitle {
-        font-size: 16px;
-        font-weight: 400;
-    }
-
-    &__qr-code {
-        margin-top: 24px;
-    }
-
-    &__user-info-container {
-        display: flex;
-        align-items: center;
-        flex-direction: column;
-        margin-top: 24px;
-        padding-left: 32px;
-        text-align: center;
-        &--mobile {
-            padding-left: 0;
-        }
-        word-break: break-all;
-    }
-
-    &__copy-btn {
-        margin-top: 24px;
-        width: 100%;
-        max-width: 200px;
-    }
-
-<<<<<<< HEAD
 .c-receive-page {
     &__title-container {
         animation: #{$anim-slide-in-left};
@@ -222,7 +143,4 @@
 }
 
 
-=======
-}
->>>>>>> 92a410f7
 </style>