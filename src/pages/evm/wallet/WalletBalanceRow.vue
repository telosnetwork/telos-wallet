--- conflicted
+++ resolved
@@ -25,10 +25,6 @@
             type: Object,
             required: true,
         },
-        tokenIsTlos: {
-            type: Boolean,
-            default: false,
-        },
     },
     data: () => ({
         showTooltip: false,
@@ -211,15 +207,12 @@
             const chainSettings = chainStore.currentChain.settings as EVMChainSettings;
             const getExplorerUrl = (address: string) => `${process.env.EVM_NETWORK_EXPLORER}/address/${address}`;
 
-<<<<<<< HEAD
-=======
             const tokenIsTlos  = !this.token.address; // TLOS is the only token with no address
->>>>>>> ef1a7d44
             const tokenIsStlos = chainSettings.getStlosContractAddress() === this.token.address;
             const tokenIsWtlos = chainSettings.getWtlosContractAddress() === this.token.address;
             const buyMoreLink  = chainSettings.getBuyMoreOfTokenLink();
 
-            if (this.tokenIsTlos || tokenIsStlos) {
+            if (tokenIsTlos || tokenIsStlos) {
                 items.push({
                     label: this.$t(`evm_wallet.${tokenIsTlos ? 'stake' : 'unstake'}`),
                     icon: require('src/assets/icon--acorn.svg'),
@@ -228,7 +221,7 @@
                 });
             }
 
-            if (this.tokenIsTlos) {
+            if (tokenIsTlos) {
                 items.push({
                     label: this.$t('evm_wallet.buy'),
                     icon: require('src/assets/icon--plus.svg'),
@@ -236,7 +229,7 @@
                 });
             }
 
-            if (this.tokenIsTlos) {
+            if (tokenIsTlos) {
                 items.push({
                     label: this.$t('evm_wallet.wrap'),
                     icon: require('src/assets/icon--wrap-tlos.svg'),
@@ -252,7 +245,7 @@
                 });
             }
 
-            if (!this.tokenIsTlos) {
+            if (!tokenIsTlos) {
                 items.push({
                     label: this.$t('global.contract'),
                     icon: require('src/assets/icon--code.svg'),
@@ -266,7 +259,7 @@
                 url:  {
                     name: 'evm-send',
                     query: {
-                        ...(this.tokenIsTlos ? {} : { token: this.token.address }),
+                        ...(tokenIsTlos ? {} : { token: this.token.address }),
                     },
                 },
             });
