--- conflicted
+++ resolved
@@ -181,13 +181,6 @@
                 text = `${this.$t('evm_wallet.fiat_value')}:\n${formattedBalance}\n\n`;
             }
 
-<<<<<<< HEAD
-            if (this.truncateSecondaryValue && this.tokenHasFiatValue) {
-                const symbol = '$'; // https://github.com/telosnetwork/telos-wallet/issues/179 get from site settings
-                // eztodo format
-                const formatted = commify(this.tokenBalanceFiat as number);
-                text += `${this.$t('evm_wallet.fiat_value')}:\n${symbol}${formatted}\n\n`;
-=======
             if (
                 (this.truncateSecondaryValue && this.tokenHasFiatValue) ||
                 (this.truncatePrimaryValue && !this.tokenHasFiatValue)
@@ -195,7 +188,6 @@
                 const formattedBalance = prettyPrintCurrency(+this.token.balance, this.token.decimals, locale, false);
 
                 text += `${this.$t('evm_wallet.token_balance')}:\n${formattedBalance}\n\n`;
->>>>>>> 236eda7a
             }
 
             if (!this.tokenHasFiatValue) {
@@ -256,15 +248,11 @@
                 });
             }
 
+
             items.push({
                 label: this.$t('evm_wallet.send'),
                 icon: require('assets/icon--arrow-diagonal.svg'),
-                url:  {
-                    name: 'evm-send',
-                    query: {
-                        ...(tokenIsTlos ? {} : { token: this.token.address }),
-                    },
-                },
+                url:  { name: 'evm-send', query: { token: this.token.address } },
             });
 
             return items;
