<script setup lang="ts">
import { computed, ref, watch } from 'vue';
import { EvmToken } from 'src/antelope/types';
import AppPage from 'components/evm/AppPage.vue';
import WalletPageHeader from 'pages/evm/wallet/WalletPageHeader.vue';
import WalletBalanceRow from 'pages/evm/wallet/WalletBalanceRow.vue';
import { useBalancesStore, useFeedbackStore } from 'src/antelope';
import WalletTransactionsTab from 'pages/evm/wallet/WalletTransactionsTab.vue';

const feedback = useFeedbackStore();
<<<<<<< HEAD
const tabs = ['balance', 'transactions'];
const totalFiatAmount = ref(0);

const allTokens = computed(() => useBalancesStore().loggedBalances as EvmToken[]);
const loadingStrings = computed(() => feedback.getLoadings);
const loading = computed(() => feedback.isLoading('updateBalancesForAccount'));

watch(allTokens, (newBalances: EvmToken[]) => {
    let newFiatBalance = 0;
    for (let balance of newBalances){
        if (balance.fiatBalance){
            newFiatBalance += parseFloat(balance.fiatBalance);
        }
    }
    totalFiatAmount.value = newFiatBalance;
}, { deep: true });

=======

export default defineComponent({
    name: 'WalletPage',
    components: {
        WalletTransactionsTab,
        AppPage,
        WalletBalanceRow,
        WalletPageHeader,
    },
    data: () => ({
        tabs: ['balance', 'transactions'],
    }),
    computed: {
        allTokens() {
            return useBalancesStore().loggedBalances as EvmToken[];
        },
        loadingStrings() {
            return feedback.getLoadings;
        },
        loading() {
            return feedback.isLoading('updateBalancesForAccount');
        },
    },
});
>>>>>>> d3b3ee62
</script>

<template>
<AppPage :tabs="tabs">
    <template v-slot:header>
        <WalletPageHeader :total-balance="totalFiatAmount"/>
    </template>

    <template v-slot:balance>
        <div class="test">
            <WalletBalanceRow
                v-for="(token, index) in allTokens"
                :key="`token-${index}`"
                :token="token"
                class="q-mb-xs"
            />
        </div>
        <div v-if="loading" class="c-wallet-page--loading">
            <q-spinner-dots
                color="primary"
                size="2em"
            />
        </div>
    </template>

    <template v-slot:transactions>
        <WalletTransactionsTab />
    </template>
</AppPage>
</template>

<style lang="scss">
.test {
    max-width: 1000px;
    margin: auto;
}

.c-wallet-page {
    &--loading {
        text-align: center;
        margin-top: 20px;
    }
}
</style><|MERGE_RESOLUTION|>--- conflicted
+++ resolved
@@ -8,7 +8,6 @@
 import WalletTransactionsTab from 'pages/evm/wallet/WalletTransactionsTab.vue';
 
 const feedback = useFeedbackStore();
-<<<<<<< HEAD
 const tabs = ['balance', 'transactions'];
 const totalFiatAmount = ref(0);
 
@@ -25,33 +24,6 @@
     }
     totalFiatAmount.value = newFiatBalance;
 }, { deep: true });
-
-=======
-
-export default defineComponent({
-    name: 'WalletPage',
-    components: {
-        WalletTransactionsTab,
-        AppPage,
-        WalletBalanceRow,
-        WalletPageHeader,
-    },
-    data: () => ({
-        tabs: ['balance', 'transactions'],
-    }),
-    computed: {
-        allTokens() {
-            return useBalancesStore().loggedBalances as EvmToken[];
-        },
-        loadingStrings() {
-            return feedback.getLoadings;
-        },
-        loading() {
-            return feedback.isLoading('updateBalancesForAccount');
-        },
-    },
-});
->>>>>>> d3b3ee62
 </script>
 
 <template>
