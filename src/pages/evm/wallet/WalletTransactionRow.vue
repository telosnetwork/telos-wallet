<script lang="ts">
import { defineComponent, PropType } from 'vue';
import InlineSvg from 'vue-inline-svg';

import EVMChainSettings from 'src/antelope/chains/EVMChainSettings';
import { CURRENT_CONTEXT, useChainStore, useNftsStore, useUserStore } from 'src/antelope';
import { NFTClass, ShapedTransactionRow } from 'src/antelope/types';

import { getLongDate } from 'src/antelope/stores/utils';
import { getCurrencySymbol, prettyPrintCurrency } from 'src/antelope/stores/utils/currency-utils';
import { getShapedNftName, truncateAddress } from 'src/antelope/stores/utils/text-utils';

import ExternalLink from 'components/ExternalLink.vue';
import TimeStamp from 'components/TimeStamp.vue';
import ToolTip from 'components/ToolTip.vue';
import NftViewer from 'pages/evm/nfts/NftViewer.vue';

const userStore = useUserStore();

const arrowIcon = require('src/assets/icon--arrow-diagonal.svg');
const swapIcon = require('src/assets/icon--swap-diagonal.svg');
const contractIcon = require('src/assets/icon--contract.svg');
const failureIcon = require('src/assets/icon--x.svg');

export default defineComponent({
    name: 'WalletTransactionRow',
    components: {
        ToolTip,
        TimeStamp,
        ExternalLink,
        InlineSvg,
        NftViewer,
    },
    props: {
        transaction: {
            type: Object as PropType<ShapedTransactionRow>,
            required: true,
        },
    },
    data: () => ({
        loading: true,
        nftData: {} as Record<string, NFTClass>, // keyed like {contract address lowercase}-{tokenId}
    }),
    computed: {
        fiatLocale(): string {
            return useUserStore().fiatLocale;
        },
        fiatCurrency(): string {
            return useUserStore().fiatCurrency;
        },
        chainSettings(): EVMChainSettings {
            return useChainStore().currentChain.settings as EVMChainSettings;
        },
        actionName(): string {
            if (this.transaction.failed) {
                return this.$t('evm_wallet.failed_contract_interaction');
            }

            return this.transaction.actionName || this.$t('evm_wallet.contract_interaction');
        },
        interactionIcon(): string {
            if (this.transaction.failed) {
                return failureIcon;
            } else if (this.actionName === 'swap') {
                return swapIcon;
            } else if (['send', 'receive'].includes(this.actionName)) {
                return arrowIcon;
            } else {
                return contractIcon;
            }
        },
        rotateIcon() {
            return this.actionName === 'receive';
        },
        showInteractionSecondaryText(): boolean {
            if (this.$q.screen.lt.sm && this.transaction.failed) {
                return false;
            }

            return !['send', 'receive', 'swap', 'contractCreation'].includes(this.transaction.actionName);
        },
        actionHasDescriptiveText(): boolean {
            // only true for 'known actions' send, receive, and swap
            return ['send', 'receive', 'swap', 'contractCreation'].includes(this.transaction.actionName);
        },
        actionDescriptiveText(): string {
            switch (this.transaction.actionName) {
            case 'send':
                return this.$t('evm_wallet.sent');
            case 'receive':
                return this.$t('evm_wallet.received');
            case 'swap':
                return this.$t('evm_wallet.swapped');
            case 'contractCreation':
                return this.$t('evm_wallet.contract_creation');
            default:
                return '';
            }
        },
        actionPrepositionText(): string {
            switch (this.transaction.actionName) {
            case 'send':
                return this.$t('global.to');
            case 'receive':
                return this.$t('global.from');
            case 'swap':
                return this.$t('global.with');
            default:
                return '';
            }
        },
        // the text representing who the user interacted with, either an address or alias
        interactedWithText(): string {
            if (this.transaction.actionName === 'receive') {
                return this.transaction.fromPrettyName || this.transaction.from;
            } else {
                return this.transaction.toPrettyName || this.transaction.to;
            }
        },
        // link to the explorer page for the address the user interacted with
        interactedWithUrl(): string {
            const { actionName, from, to } = this.transaction;

            let address = actionName === 'receive' ? from : to;

            return `${this.chainSettings.getExplorerUrl()}/address/${address}`;
        },
        transactionUrl(): string {
            return `${this.chainSettings.getExplorerUrl()}/tx/${this.transaction.id}`;
        },
        longDate(): string {
            return getLongDate(this.transaction.epoch);
        },
        chainTokenSymbol(): string {
            return this.chainSettings.getSystemToken().symbol;
        },
        gasInFiatText(): string {
            const gasIsMinisculeFiat = this.transaction.gasUsed && [0, undefined].includes(this.transaction.gasFiatValue);
            if (gasIsMinisculeFiat) {
                const symbol = getCurrencySymbol(userStore.fiatLocale, userStore.fiatCurrency);
                return `< ${symbol}0.01 ${userStore.fiatCurrency}`;
            }

            return this.formatAmount(this.transaction.gasFiatValue ?? 0, undefined, true);
        },
    },
    async created() {
        const nftTransfers = [...this.transaction.nftsIn, ...this.transaction.nftsOut];

        if (nftTransfers.length) {
            await Promise.all(nftTransfers.map(
                async (nftTransfer) => {
                    const nftDetails = await useNftsStore().fetchNftDetails(
                        CURRENT_CONTEXT,
                        nftTransfer.collectionAddress,
                        nftTransfer.tokenId,
                        nftTransfer.nftInterface,
                    );
                    if (nftDetails) {
                        this.nftData[`${nftTransfer.collectionAddress.toLowerCase()}-${nftTransfer.tokenId}`] = nftDetails;
                    }
                },
            ));
        }

        this.loading = false;
    },
    methods: {
        formatAmount(amount: number, symbol: string = userStore.fiatCurrency, useSymbolCharacter: boolean = false) {
            const decimals = symbol === userStore.fiatCurrency ? 2 : 4;
            const formatted = prettyPrintCurrency(
                amount,
                decimals,
                userStore.fiatLocale,
                false,
                useSymbolCharacter ? userStore.fiatCurrency : undefined,
            );

            return `${formatted} ${symbol}`;
        },
        getShapedTokenName(name: string, id: string) {
            return getShapedNftName(name, id);
        },
        getTruncatedAddress(address: string) {
            return truncateAddress(address);
        },
        getCachedNftData(collectionAddress: string, tokenId: string): NFTClass {
            return this.nftData[`${collectionAddress.toLowerCase()}-${tokenId}`];
        },
        goToNftDetailPage(collectionAddress: string, tokenId: string) {
            this.$router.push({
                name: 'evm-nft-details',
                query: {
                    contract: collectionAddress,
                    id: tokenId,
                },
            });
        },
    },
});
</script>

<template>
<div class="c-transaction-row">
    <div class="c-transaction-row__info-container c-transaction-row__info-container--first">
        <div class="c-transaction-row__interaction-icon-container">
            <InlineSvg
                :src="interactionIcon"
                :class="{
                    'c-transaction-row__interaction-icon': true,
                    'c-transaction-row__interaction-icon--rotated': rotateIcon,
                    'c-transaction-row__interaction-icon--red': transaction.failed,
                }"
                height="12"
                aria-hidden="true"
            />
        </div>

        <div class="c-transaction-row__interaction-text-container">
            <div class="c-transaction-row__primary-interaction-text">
                <template v-if="actionHasDescriptiveText">
                    <span class="c-transaction-row__action-description">
                        {{ actionDescriptiveText }}&thinsp;
                    </span>
                    <span class="c-transaction-row__interaction-nowrap">
                        {{ actionPrepositionText }}
                        <ExternalLink
                            v-if="transaction.actionName !== 'contractCreation'"
                            :text="interactedWithText"
                            :url="interactedWithUrl"
                            :purpose="$t('evm_wallet.aria_link_to_address')"
                        />
                    </span>
                </template>

                <span v-else class="c-transaction-row__action-name">
                    {{ actionName }}
                </span>
            </div>

            <div v-if="showInteractionSecondaryText" class="c-transaction-row__secondary-interaction-text">
                <ExternalLink
                    :text="interactedWithText"
                    :url="interactedWithUrl"
                    :purpose="$t('evm_wallet.aria_link_to_address')"
                />
            </div>
        </div>

        <div class="c-transaction-row__timestamp">
            <ToolTip :text="longDate" :hide-icon="true">
                <TimeStamp :timestamp="transaction.epoch" />
            </ToolTip>

            <template v-if="$q.screen.gt.xs">
                <div>
                    trx:
                    <ExternalLink
                        :text="transaction.id"
                        :url="transactionUrl"
                        :purpose="$t('evm_wallet.aria_link_to_transaction')"
                    />
                </div>
            </template>
        </div>
    </div>

    <div class="c-transaction-row__info-container c-transaction-row__info-container--second">
        <div
            v-for="(values, index) in transaction.valuesOut"
            :key="`values-out-${index}`"
            class="c-transaction-row__value-container"
        >
            <div class="c-transaction-row__value c-transaction-row__value--out">
                {{ formatAmount(-values.amount, values.symbol) }}

                <ToolTip
                    v-if="!values.fiatValue"
                    :warnings="[$t('evm_wallet.no_fiat_value')]"
                />
            </div>
            <span
                v-if="values.fiatValue"
                class="c-transaction-row__value c-transaction-row__value--out c-transaction-row__value--small"
            >
                {{ formatAmount(-values.fiatValue) }}
            </span>
        </div>

        <div
            v-for="(nftTransfer, index) in transaction.nftsOut"
            :key="`nfts-out-${index}`"
            class="c-transaction-row__value-container"
        >
            <div
                v-if="getCachedNftData(nftTransfer.collectionAddress, nftTransfer.tokenId)"
                class="c-transaction-row__nft c-transaction-row__nft--out"
                role="link"
                tabindex="0"
                :aria-label="$t('nft.link_to_nft_details', { name: nftTransfer.tokenName })"
                @click="goToNftDetailPage(nftTransfer.collectionAddress, nftTransfer.tokenId)"
                @keypress.space.enter="goToNftDetailPage(nftTransfer.collectionAddress, nftTransfer.tokenId)"
            >
                <span>-{{ nftTransfer.quantity }}</span>
                <NftViewer
                    :nft="getCachedNftData(nftTransfer.collectionAddress, nftTransfer.tokenId)"
                    :previewMode="false"
                    :tileMode="false"
                />
                <div class="c-transaction-row__nft-info-container">
                    <div class="c-transaction-row__nft-name-container">
                        <div class="c-transaction-row__nft-name">
                            {{ getShapedTokenName(nftTransfer.tokenName, nftTransfer.tokenId) }}
                        </div>
                        <div class="c-transaction-row__nft-id">
                            #{{ nftTransfer.tokenId }}
                        </div>
                    </div>
                    <div class="c-transaction-row__nft-collection">
                        {{ nftTransfer?.collectionName ?? getTruncatedAddress(nftTransfer.collectionAddress) }}
                    </div>
                </div>
            </div>
        </div>

        <div
            v-for="(values, index) in transaction.valuesIn"
            :key="`values-in-${index}`"
            class="c-transaction-row__value-container"
        >
            <div class="c-transaction-row__value c-transaction-row__value--in">
                +{{ formatAmount(values.amount, values.symbol) }}

                <ToolTip
                    v-if="!values.fiatValue"
                    :warnings="[$t('evm_wallet.no_fiat_value')]"
                />
            </div>
            <span
                v-if="values.fiatValue"
                class="c-transaction-row__value c-transaction-row__value--in c-transaction-row__value--small"
            >
                +{{ formatAmount(values.fiatValue) }}
            </span>
        </div>

        <div
            v-for="(nftTransfer, index) in transaction.nftsIn"
            :key="`nfts-in-${index}`"
            class="c-transaction-row__value-container"
        >
            <div
                v-if="getCachedNftData(nftTransfer.collectionAddress, nftTransfer.tokenId)"
                class="c-transaction-row__nft c-transaction-row__nft--in"
                role="link"
                tabindex="0"
                :aria-label="$t('nft.link_to_nft_details', { name: nftTransfer.tokenName })"
                @click="goToNftDetailPage(nftTransfer.collectionAddress, nftTransfer.tokenId)"
                @keypress.space.enter="goToNftDetailPage(nftTransfer.collectionAddress, nftTransfer.tokenId)"
            >
                <span>+{{ nftTransfer.quantity }}</span>

                <NftViewer
                    :nft="getCachedNftData(nftTransfer.collectionAddress, nftTransfer.tokenId)"
                    :previewMode="false"
                    :tileMode="false"
                />

                <div class="c-transaction-row__nft-info-container">
                    <div class="c-transaction-row__nft-name-container">
                        <div class="c-transaction-row__nft-name">
                            {{ getShapedTokenName(nftTransfer.tokenName, nftTransfer.tokenId) }}
                        </div>
                        <div class="c-transaction-row__nft-id">
                            #{{ nftTransfer.tokenId }}
                        </div>
                    </div>
                    <div class="c-transaction-row__nft-collection">
                        {{ nftTransfer?.collectionName ?? getTruncatedAddress(nftTransfer.collectionAddress) }}
                    </div>
                </div>
            </div>
        </div>

    </div>

    <div class="c-transaction-row__info-container c-transaction-row__info-container--third">
        <div class="c-transaction-row__gas-icon-container">
            <q-icon name="o_local_gas_station" size="xs" class="c-transaction-row__gas-icon" />
        </div>
        <div class="c-transaction-row__gas-text">
            <span>{{ formatAmount(transaction.gasUsed ?? 0, chainTokenSymbol) }}</span>

            <span>{{ gasInFiatText }}</span>
        </div>

        <div
            v-if="$q.screen.lt.sm"
            class="c-transaction-row__mobile-tx-link"
        >
            <ExternalLink
                :text="$t('global.more_info')"
                :url="transactionUrl"
                :purpose="$t('evm_wallet.aria_link_to_transaction')"
            />
        </div>
    </div>
</div>
</template>

<style lang="scss">
.c-transaction-row {
    max-width: 1000px;
    padding: 16px 8px;
<<<<<<< HEAD
    border-bottom: 2px solid var(--accent-color-6);
=======
    border-bottom: 2px solid var(--accent-color-5);
>>>>>>> 1a82de8a
    display: grid;
    gap: 16px;
    grid-template:
        'a'
        'b'
        'c';

    @include sm-and-up {
        gap: 32px;
        grid-template: 'a b c' / max-content auto max-content;
    }

    &__info-container {
        max-width: 100%;
        min-width: 0;

        &--first {
            display: grid;
            grid-area: a;
            grid-template: 'a b c' auto / min-content auto max-content;
            gap: 8px;

            @include sm-and-up {
                grid-template:
                    'a b' auto
                    'c c' min-content
                    / 16px max-content;
            }
        }

        &--second,
        &--third {
            margin-left: 24px;

            @include sm-and-up {
                margin-left: unset;
            }
        }

        &--second {
            display: flex;
            grid-area: b;
            flex-direction: column;
            gap: 8px;

            @include sm-and-up {
                justify-content: center;
            }
        }

        &--third {
            display: flex;
            grid-area: c;
            align-items: center;
            gap: 4px;

            @include sm-and-up {
                justify-content: flex-end;
            }
        }
    }

    &__interaction-info {
        display: grid;
        grid-template-columns: min-content minmax(0, 1fr) max-content;
        gap: 8px;
        max-width: 100%;
    }

    &__interaction-icon-container {
        grid-area: a;
        height: 16px;
        width: 16px;
        display: inline-flex;
        justify-content: center;
        align-items: center;
    }

    &__interaction-text-container {
        grid-area: b;
        max-width: 100%;
        min-width: 0;
    }

    &__interaction-icon {
        height: 16px;
        margin-top: 4px;

        path {
            fill: var(--accent-color);
        }

        &--rotated {
            transform: rotate(180deg);
        }

        &--red {
            path {
                fill: var(--negative-color);
            }
        }

        @include sm-and-up {
            margin-top: 8px;
        }
    }

    &__interaction-nowrap {
        white-space: nowrap;
    }

    &__primary-interaction-text {
        @include text--small;
        color: var(--text-default-contrast);

        @include sm-and-up {
            @include text--paragraph;
        }
    }

    &__action-description,
    &__action-name {
        @include text--small-bold;
        color: var(--text-hight-contrast);

        @include sm-and-up {
            @include text--paragraph-bold;
        }
    }

    &__secondary-interaction-text {
        white-space: nowrap;
        overflow: hidden;
        text-overflow: ellipsis;
    }

    &__timestamp {
        grid-area: c;
        display: flex;
        align-items: flex-start;
        justify-content: flex-end;
        width: max-content;
        color: var(--text-low-contrast);

        @include sm-and-up {
            margin-left: 24px;
            align-items: center;
            gap: 12px;
        }
    }

    &__value-container {
        display: flex;
        flex-direction: column;

        @include sm-and-up {
            align-items: flex-end;
        }

        @include sm-and-up {
            gap: 8px;
            flex-direction: row;
            align-items: center;
            justify-content: flex-end;
        }
    }

    &__value {
        $value: &;

        @include text--paragraph;

        width: max-content;
        display: inline-flex;
        align-items: center;
        gap: 8px;

        &--out {
            color: var(--negative-color);
        }

        &--out#{$value}--small {
            color: var(--negative-muted);
        }

        &--in {
            color: var(--positive-color);
        }

        &--in#{$value}--small {
            color: var(--positive-muted);
        }

        &--small {
            @include text--small;
        }
    }

    &__nft {
        display: flex;
        gap: 8px;
        align-items: center;
        overflow: hidden;
        cursor: pointer;

        &--out {
            color: var(--negative-color);
        }

        &--in {
            color: var(--positive-color);
        }
    }

    &__nft-thumbnail {
        height: 40px;
        width: 40px;
        border-radius: 4px;
    }

    &__nft-info-container {
        min-width: 0;
        max-width: 150px;

        @include sm-and-up {
            max-width: 200px;
        }
    }

    &__nft-name-container {
        display: flex;
        flex-wrap: nowrap;
        gap: 4px;
        align-items: center;
    }

    &__nft-name,
    &__nft-id,
    &__nft-collection {
        white-space: nowrap;
        overflow: hidden;
        text-overflow: ellipsis;
    }

    &__nft-name {
        @include text--paragraph;
    }

    &__nft-id {
        @include text--paragraph-bold;
        flex-shrink: 0;
        max-width: 70%;
    }

    &__gas-icon-container {
        display: flex;
        align-items: center;
        color: var(--text-default-contrast);
    }

    &__gas-icon {
        color: var(--text-low-contrast);
    }

    &__gas-text {
        display: flex;
        gap: 0;
        flex-shrink: 0;
        flex-direction: column;
        align-items: flex-start;
        color: var(--text-default-contrast);
    }

    &__mobile-tx-link {
        flex: 1 1 100%;
        text-align: right;
    }
}
</style><|MERGE_RESOLUTION|>--- conflicted
+++ resolved
@@ -412,11 +412,7 @@
 .c-transaction-row {
     max-width: 1000px;
     padding: 16px 8px;
-<<<<<<< HEAD
     border-bottom: 2px solid var(--accent-color-6);
-=======
-    border-bottom: 2px solid var(--accent-color-5);
->>>>>>> 1a82de8a
     display: grid;
     gap: 16px;
     grid-template:
