--- conflicted
+++ resolved
@@ -1,19 +1,11 @@
 <script setup lang="ts">
-<<<<<<< HEAD
-
-import { computed, ref } from 'vue';
-=======
 import { computed, ref, onMounted } from 'vue';
->>>>>>> 2c3db4b4
 import { ShapedNFT } from 'src/antelope/types';
 import { useI18n } from 'vue-i18n';
-import { usePlatformStore, useUserStore } from 'src/antelope';
-
-import ToolTip from 'src/components/ToolTip.vue';
+import { usePlatformStore } from 'src/antelope';
 
 const platformStore = usePlatformStore();
 const { t: $t } = useI18n();
-const { fiatLocale } = useUserStore();
 
 const props = defineProps<{
     nft: ShapedNFT,
@@ -104,25 +96,11 @@
     return 'o_image_not_supported';
 });
 
-<<<<<<< HEAD
-const quantityBadgeText = computed(() => {
-    if (props.nft.quantity <= 1) {
-        return '';
-    }
-
-    const number = Intl.NumberFormat(fiatLocale, { notation: 'compact' }).format(props.nft.quantity);
-
-    return `x${number}`;
-});
-
-const quantityTooltipText = computed(() => Intl.NumberFormat(fiatLocale).format(props.nft.quantity));
-=======
 onMounted(() => {
     setTimeout(() => {
         passedMaxLoadingTime.value = true;
     }, 5000);
 });
->>>>>>> 2c3db4b4
 
 // methods
 function playVideo() {
@@ -361,62 +339,14 @@
                 v-show="!showPlaceholderCoverImage && !isMediaLoading"
                 :src="nft.imageSrcFull"
                 :alt="imageAlt"
-<<<<<<< HEAD
-                :class="{
-                    'c-nft-viewer__image': true,
-                    'c-nft-viewer__image--preview': previewMode,
-                }"
-=======
                 class="c-nft-viewer__image"
                 @load="isMediaLoading = false"
->>>>>>> 2c3db4b4
             >
             <div
                 v-show="nftType === nftTypes.video && !isMediaLoading"
                 class="c-nft-viewer__video-container"
                 tabindex="0"
                 role="preview"
-<<<<<<< HEAD
-            ><video
-                ref="videoElement"
-                :controls="false"
-                :src="nft.videoSrc"
-                :poster="nft.imageSrcFull"
-                playsinline
-                :class="{
-                    'c-nft-viewer__video': true,
-                    'c-nft-viewer__video--preview': previewMode,
-                }"
-            ></video></div>
-            <div v-else class="c-nft-viewer__placeholder-image"></div>
-        </div>
-
-        <div
-            v-else-if="nftType === nftTypes.video"
-            class="c-nft-viewer__video-container"
-            tabindex="0"
-            role="button"
-            :aria-label="$t('nft.play_video')"
-            @click="playVideo"
-            @keypress.space.enter.prevent="toggleVideoPlay(false)"
-        >
-            <video
-                ref="videoElement"
-                :src="nft.videoSrc"
-                :controls="videoIsPlaying || isIos"
-                :poster="nft.imageSrcFull"
-                playsinline
-                class="c-nft-viewer__video"
-                @play="videoIsPlaying = true; videoIsAtEnd = false"
-                @pause="videoIsPlaying = false; videoIsAtEnd = false"
-                @ended="videoIsPlaying = false; videoIsAtEnd = true"
-            ></video>
-        </div>
-
-        <template v-if="iconOverlayName">
-            <div class="c-nft-viewer__overlay-icon-bg shadow-2"></div>
-
-=======
             >
                 <video
                     ref="videoElement"
@@ -430,7 +360,6 @@
                     @loadeddata="isMediaLoading = false"
                 ></video>
             </div>
->>>>>>> 2c3db4b4
             <q-icon
                 v-if="passedMaxLoadingTime && isMediaLoading"
                 :alt="`${$t('nft.broken_image')} ${imageAlt}`"
@@ -441,23 +370,6 @@
             />
         </div>
     </div>
-<<<<<<< HEAD
-
-
-    <audio
-        v-if="nftType === nftTypes.audio && !previewMode"
-        controls
-        :src="nft.audioSrc"
-        class="c-nft-viewer__audio"
-    ></audio>
-
-    <div v-if="quantityBadgeText" class="c-nft-viewer__quantity-badge">
-        <ToolTip :text="quantityTooltipText" :hideIcon="true">
-            {{ quantityBadgeText }}
-        </ToolTip>
-    </div>
-=======
->>>>>>> 2c3db4b4
 </div>
 
 </template>
@@ -499,7 +411,8 @@
     }
 
     &__image-container,
-    &__video-container {
+    &__video-container,
+    &__blank-container {
         width: 100%;
     }
 
@@ -518,12 +431,6 @@
         width: auto;
         max-width: 100%;
         max-height: 100%;
-
-        &--preview {
-            height: 100%;
-            width: 100%;
-            object-fit: cover;
-        }
     }
 
     &__image-loading {
@@ -585,13 +492,6 @@
     &__video {
         width: 100%;
         cursor: pointer;
-<<<<<<< HEAD
-
-        &--preview {
-            border-radius: 4px;
-        }
-=======
->>>>>>> 2c3db4b4
     }
 
     &__audio {
@@ -602,23 +502,6 @@
         flex-shrink: 0;
     }
 
-<<<<<<< HEAD
-    &__quantity-badge {
-        @include text--small-bold;
-
-        position: absolute;
-        right: -0.5px; // 0.5px to prevent clipping issue
-        bottom: -0.5px;
-        width: 56px;
-        height: 32px;
-        display: flex;
-        justify-content: center;
-        align-items: center;
-
-        color: var(--accent-color-2);
-        border-radius: 4px 0 4px 0;
-        background-color: var(--bg-color);
-=======
     &__hover-container {
         position: fixed;
         height: 278px;
@@ -641,7 +524,6 @@
             background: linear-gradient(45deg, var(--accent-color-5) 50%, transparent 50%);
             box-shadow: -3px 4px 5px -4px rgba(0,0,0,0.6);
         }
->>>>>>> 2c3db4b4
     }
 }
 </style>