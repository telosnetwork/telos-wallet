--- conflicted
+++ resolved
@@ -1,25 +1,17 @@
 <script setup lang="ts">
-<<<<<<< HEAD
 import { computed, ref, watch, onMounted, onUnmounted, toRaw } from 'vue';
 import { useRoute, useRouter } from 'vue-router';
 import { useI18n } from 'vue-i18n';
-=======
-import { computed, ref, watch, onMounted, onUnmounted } from 'vue';
->>>>>>> be97ed69
 
 import AppPage from 'components/evm/AppPage.vue';
 import NftTile from 'pages/evm/nfts/NftTile.vue';
 import ExternalLink from 'components/ExternalLink.vue';
 
 import { useNftsStore } from 'src/antelope/stores/nfts';
-<<<<<<< HEAD
 import { useChainStore } from 'src/antelope';
-=======
-import { NFTClass } from 'src/antelope/types';
->>>>>>> be97ed69
+import { NFTClass, ShapedNFT } from 'src/antelope/types';
 import { useAccountStore } from 'src/antelope';
 
-import { NFTClass, ShapedNFT } from 'src/antelope/types';
 import { truncateText } from 'src/antelope/stores/utils/text-utils';
 
 import EVMChainSettings from 'src/antelope/chains/EVMChainSettings';
@@ -27,7 +19,6 @@
 
 
 const nftStore = useNftsStore();
-<<<<<<< HEAD
 const chainStore = useChainStore();
 const accountStore = useAccountStore();
 
@@ -199,27 +190,13 @@
         },
     });
 }
-=======
-
-// data
-const loading = computed(() => nftStore.loggedInventoryLoading);
-// const nfts = ref([] as NFTClass[]);
-const showNftsAsTiles = ref(true);
-
-const nfts = computed(() => nftStore.getInventory('logged')?.list || [] as NFTClass[]);
->>>>>>> be97ed69
 
 // we update the inventory while the user is on the page
 let timer: string | number | NodeJS.Timer | undefined;
 onMounted(async () => {
     timer = setInterval(async () => {
-<<<<<<< HEAD
         if (accountStore.loggedAccount) {
             await nftStore.updateNFTsForAccount('logged', accountStore.loggedAccount);
-=======
-        if (useAccountStore().loggedAccount) {
-            await useNftsStore().updateNFTsForAccount('logged', useAccountStore().loggedAccount);
->>>>>>> be97ed69
         }
     }, 13000);
 });
@@ -236,7 +213,6 @@
         <h1>{{ $t('evm_wallet.inventory') }}</h1>
     </template>
 
-<<<<<<< HEAD
     <div class="c-nft-page">
         <div v-if="nfts.length === 0 && !loading" class="c-nft-page__empty-inventory" >
             <h2 class="c-nft-page__empty-title">
@@ -252,26 +228,6 @@
                 :label="$t('global.collection')"
                 outlined
                 class="c-nft-page__input"
-=======
-    <div v-if="loading" class="q-mt-xl flex flex-center">
-        <q-spinner size="lg" />
-    </div>
-
-    <div v-else class="c-nft-page">
-
-        <div v-if="nfts.length === 0" class="c-nft-page__empty-inventory" >
-            <h2 class="c-nft-page__empty-title">{{ $t('nft.empty_collection_title') }}</h2>
-            <p class="c-nft-page__empty-text">{{ $t('nft.empty_collection_message') }} <ExternalLink :text="$t('nft.empty_collection_link_text')" :url="'contractLink'" /></p>
-        </div>
-
-        <q-checkbox v-else v-model="showNftsAsTiles" class="q-mb-lg">Show as tile?</q-checkbox>
-
-        <div v-if="showNftsAsTiles" class="c-nft-page__tiles-container">
-            <NftTile
-                v-for="nft in nfts"
-                :key="nft.key"
-                :nft="nft"
->>>>>>> be97ed69
             />
 
             <q-input
@@ -449,7 +405,6 @@
     max-width: 1000px;
     margin: auto;
 
-<<<<<<< HEAD
     &__controls-container {
         margin: 24px 0;
         display: flex;
@@ -463,22 +418,16 @@
         }
     }
 
-=======
->>>>>>> be97ed69
     &__empty-inventory {
         text-align: center;
         margin: auto;
         margin-top: 50px;
     }
 
-    &__empty-title {
-    }
-
     &__empty-text {
         margin-top: 20px;
     }
 
-<<<<<<< HEAD
     &__input {
         width:  clamp(275px, 100%, 375px);
 
@@ -503,9 +452,6 @@
 
     &__tiles-container,
     &__tiles-loading-container {
-=======
-    &__tiles-container {
->>>>>>> be97ed69
         width: max-content;
         margin: auto;
         display: grid;
