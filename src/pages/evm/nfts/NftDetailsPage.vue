--- conflicted
+++ resolved
@@ -1,40 +1,49 @@
 <script setup lang="ts">
-import AppPage from 'components/evm/AppPage.vue';
-import { useNftsStore } from 'src/antelope/stores/nfts';
-<<<<<<< HEAD
-import { useRoute } from 'vue-router';
-import { AntelopeError, Collectible, Erc1155Nft, Erc721Nft, getErc1155Owners, getErc721Owner } from 'src/antelope/types';
-import { computed, onBeforeMount, onMounted, onUnmounted, ref } from 'vue';
-import NftViewer from 'pages/evm/nfts/NftViewer.vue';
-import NftDetailsCard from 'pages/evm/nfts/NftDetailsCard.vue';
-import ExternalLink from 'components/ExternalLink.vue';
-import ToolTip from 'components/ToolTip.vue';
+import {
+    computed,
+    onBeforeMount,
+    onMounted,
+    onUnmounted,
+    ref,
+    watch,
+} from 'vue';
+import { useRoute, useRouter } from 'vue-router';
+import { useI18n } from 'vue-i18n';
+
 import {
     CURRENT_CONTEXT,
+    getAntelope,
     useAccountStore,
     useChainStore,
     useContractStore,
 } from 'src/antelope';
-=======
-import { useRoute, useRouter } from 'vue-router';
-import { ERC1155_TYPE, ERC721_TYPE, NftTokenInterface, ShapedNFT, addressString } from 'src/antelope/types';
-import { computed, onBeforeMount, ref, watch } from 'vue';
+import {
+    addressString,
+    AntelopeError,
+    Collectible,
+    ERC1155_TYPE,
+    Erc1155Nft,
+    ERC721_TYPE,
+    Erc721Nft,
+    getErc1155Owners,
+    getErc721Owner,
+    NftTokenInterface,
+} from 'src/antelope/types';
+import { useNftsStore } from 'src/antelope/stores/nfts';
+
+import { isValidAddressFormat } from 'src/antelope/stores/utils';
+import { abbreviateNumber } from 'src/antelope/stores/utils/text-utils';
+import { EvmAccountModel } from 'src/antelope/stores/account';
+
+import AddressInput from 'components/evm/inputs/AddressInput.vue';
+import AppPage from 'components/evm/AppPage.vue';
+import EVMChainSettings from 'src/antelope/chains/EVMChainSettings';
+import ExternalLink from 'components/ExternalLink.vue';
+import NftDetailsCard from 'pages/evm/nfts/NftDetailsCard.vue';
 import NftViewer from 'pages/evm/nfts/NftViewer.vue';
-import NftDetailsCard from 'pages/evm/nfts/NftDetailsCard.vue';
-import ExternalLink from 'components/ExternalLink.vue';
-import AddressInput from 'components/evm/inputs/AddressInput.vue';
+import NumberedList from 'components/NumberedList.vue';
+import ToolTip from 'components/ToolTip.vue';
 import UserInfo from 'components/evm/UserInfo.vue';
-import { CURRENT_CONTEXT, useChainStore, useAccountStore, getAntelope } from 'src/antelope';
->>>>>>> e686fb7c
-import EVMChainSettings from 'src/antelope/chains/EVMChainSettings';
-import NumberedList from 'components/NumberedList.vue';
-import { isValidAddressFormat } from 'src/antelope/stores/utils';
-import { useI18n } from 'vue-i18n';
-<<<<<<< HEAD
-import { abbreviateNumber } from 'src/antelope/stores/utils/text-utils';
-=======
-import { EvmAccountModel } from 'src/antelope/stores/account';
->>>>>>> e686fb7c
 
 const route = useRoute();
 const router = useRouter();
@@ -43,68 +52,41 @@
 const ant = getAntelope();
 const nftStore = useNftsStore();
 const chainStore = useChainStore();
-<<<<<<< HEAD
 const contractStore = useContractStore();
+const accountStore = useAccountStore();
+
 const explorerUrl = (chainStore.currentChain.settings as EVMChainSettings).getExplorerUrl();
 const contractAddress = route.query.contract as string;
 const nftId = route.query.id as string;
+const ATTRIBUTES = 'attributes';
+const TRANSFER = 'transfer';
+const OWNERS = 'owners'; // for 1155 only
+
+let addressIsValid = false;
 
 // data
 const nft = ref<Collectible | null>(null);
 const loading = ref(true);
+const tabs = ref<String[]>([ATTRIBUTES, TRANSFER, OWNERS]);
+const transferLoading = ref(false);
+const address = ref('');
 
 
 // computed
 // const userAddress = computed(() => useAccountStore().currentEvmAccount?.address); eztodo
 const userAddress = computed(() => '0x13B745FC35b0BAC9bab9fD20B7C9f46668232607');
+const loggedAccount = computed(() =>
+    accountStore.loggedEvmAccount,
+);
 const isErc721 = computed(() => nft.value instanceof Erc721Nft);
 const isErc1155 = computed(() => nft.value instanceof Erc1155Nft);
+const nftType = computed(() => isErc721.value ? ERC721_TYPE : ERC1155_TYPE);
 const nftAsErc721 = computed(() => nft.value as Erc721Nft);
 const nftAsErc1155 = computed(() => nft.value as Erc1155Nft);
-=======
-const accountStore = useAccountStore();
-
-const explorerUrl = (chainStore.currentChain.settings as EVMChainSettings).getExplorerUrl();
-let addressIsValid = false;
-
-const ATTRIBUTES = 'attributes';
-const TRANSFER = 'transfer';
-const OWNERS = 'owners'; // for 1155 only
-
-const tabs = ref<String[]>([ATTRIBUTES, TRANSFER, OWNERS]);
-const nft = ref<ShapedNFT | null>(null);
-const loading = ref(true);
-const transferLoading = ref(false);
-const address = ref('');
-
-const contractAddress = route.query.contract as string;
-const nftId = route.query.id as string;
-
-let nftType: NftTokenInterface | null = null;
-
-onBeforeMount(async () => {
-    if (contractAddress && nftId) {
-        const erc721Details = await nftStore.fetchNftDetails(CURRENT_CONTEXT, contractAddress, nftId, ERC721_TYPE);
-        const erc1155Details = await nftStore.fetchNftDetails(CURRENT_CONTEXT, contractAddress, nftId, ERC1155_TYPE);
-
-        if (erc721Details) {
-            removeTab(OWNERS);
-            nft.value = erc721Details;
-            nftType = ERC721_TYPE;
-        } else if (erc1155Details) {
-            nft.value = erc1155Details;
-            nftType = ERC1155_TYPE;
-        }
-
-        loading.value = false;
-    }
-});
-
->>>>>>> e686fb7c
+
 const contractAddressIsValid = computed(
     () => isValidAddressFormat(contractAddress),
 );
-
 const contractLink = computed(() => {
     if (!contractAddressIsValid.value) {
         return '';
@@ -146,7 +128,6 @@
 
     return quantity.toLocaleString();
 });
-
 const nftSupplyText = computed(() => {
     if (!nft.value || isErc721.value) {
         return '';
@@ -165,12 +146,17 @@
     return supply.toLocaleString();
 });
 
+
 // methods
 onBeforeMount(async () => {
     if (contractAddress && nftId) {
-        nft.value = await nftStore.fetchNftDetails(CURRENT_CONTEXT, contractAddress, nftId);
-        loading.value = false;
-    }
+        nft.value = await nftStore.fetchNftDetails(CURRENT_CONTEXT, contractAddress, nftId, ERC721_TYPE);
+
+        if (nft.value instanceof Erc721Nft) {
+            removeTab(OWNERS);
+        }
+    }
+    loading.value = false;
 });
 
 let timer: ReturnType<typeof setInterval> | undefined;
@@ -196,39 +182,50 @@
     }, minuteMilliseconds);
 });
 
-<<<<<<< HEAD
 onUnmounted(() => {
     if (timer) {
         clearInterval(timer);
     }
 });
-=======
-const loggedAccount = computed(() =>
-    accountStore.loggedEvmAccount,
-);
+
 
 // if user switches account, disable transfer
 watch(loggedAccount, (newAccount: EvmAccountModel) => {
-    if (nft.value?.ownerAddress !== newAccount.address){
+    const shouldDisableTransfer = !nft.value ||
+        (isErc721.value && nftAsErc721.value.owner !== newAccount.address) ||
+        (isErc1155.value && !nftAsErc1155.value.owners[newAccount.address]);
+
+    if (shouldDisableTransfer) {
         disableTransfer();
-    }else if (!tabs.value.includes(TRANSFER)){
-        //if user switches to owner of nft, restore transfer functionality
+    } else if (!tabs.value.includes(TRANSFER)) {
+        // if user switches to owner of nft, restore transfer functionality
         tabs.value.push(TRANSFER);
     }
 });
 
 // if details refresh with new owner (on transfer), disable transfer functionality
-watch(nft, (nftDetails) => {
-    if (nftDetails?.ownerAddress !== loggedAccount.value.address){
+watch(nft, () => {
+    const shouldDisableTransfer = !nft.value ||
+        (isErc721.value && nftAsErc721.value.owner !== loggedAccount.value.address) ||
+        (isErc1155.value && !nftAsErc1155.value.owners[loggedAccount.value.address]);
+
+    if (shouldDisableTransfer) {
         disableTransfer();
     }
 });
 
-async function startTransfer(){
+async function startTransfer() {
     transferLoading.value = true;
     const nameString = `${nft.value?.contractPrettyName || nft.value?.contractAddress} #${nft.value?.id}`;
-    try{
-        const trx = await nftStore.transferNft(CURRENT_CONTEXT, contractAddress, nftId, nftType as NftTokenInterface, loggedAccount.value.address, address.value as addressString);
+    try {
+        const trx = await nftStore.transferNft(
+            CURRENT_CONTEXT,
+            contractAddress,
+            nftId,
+            nftType.value,
+            loggedAccount.value.address,
+            address.value as addressString,
+        );
         const dismiss = ant.config.notifyNeutralMessageHandler(
             $t('notification.neutral_message_sending', { quantity: nameString, address: address.value }),
         );
@@ -242,22 +239,18 @@
         }).finally(async () => {
             dismiss();
             setTimeout(async () => {
-                await updateNftData(nftType as NftTokenInterface);
+                await updateNftData();
                 transferLoading.value = false;
-            }, 3000); //give the indexer a second to register change in owner before querying
+            }, 3000); // give the indexer a second to register change in owner before querying
         });
-    }catch(e){
+    } catch(e) {
         console.error(e); // tx error notification handled in store
         transferLoading.value = false;
     }
 }
 
-async function updateNftData(tokenType: NftTokenInterface){
-    if (tokenType === ERC721_TYPE){
-        nft.value = await nftStore.fetchNftDetails(CURRENT_CONTEXT, contractAddress, nftId, ERC721_TYPE);
-    }else if (tokenType === ERC1155_TYPE){
-        nft.value = await nftStore.fetchNftDetails(CURRENT_CONTEXT, contractAddress, nftId, ERC1155_TYPE);
-    }
+async function updateNftData() {
+    nft.value = await nftStore.fetchNftDetails(CURRENT_CONTEXT, contractAddress, nftId, ERC721_TYPE);
 }
 
 function disableTransfer(){
@@ -271,7 +264,6 @@
     }
 }
 
->>>>>>> e686fb7c
 </script>
 
 <template>
@@ -461,11 +453,7 @@
     </template>
     <template v-slot:transfer>
         <div class="c-nft-transfer__form-container">
-
-            <q-form
-                class="c-nft-transfer__form"
-            >
-
+            <q-form class="c-nft-transfer__form">
                 <div class="c-nft-transfer__row c-nft-transfer__row--1 row">
                     <div class="col">
                         <div class="c-nft-transfer__transfer-text">
@@ -681,8 +669,8 @@
 
         &--small{
             font-size: 16px;
-                // override UserInfo component styling
-            .o-text--header-4{
+            // override UserInfo component styling
+            .o-text--header-4 {
                 font-size: 16px !important;
             }
         }
