--- conflicted
+++ resolved
@@ -28,9 +28,8 @@
 
 onBeforeMount(async () => {
     if (contractAddress && nftId) {
-<<<<<<< HEAD
-        const erc721Details = await nftStore.fetchNftDetails('current', contractAddress, nftId, ERC721_TYPE);
-        const erc1155Details = await nftStore.fetchNftDetails('current', contractAddress, nftId, ERC1155_TYPE);
+        const erc721Details = await nftStore.fetchNftDetails(CURRENT_CONTEXT, contractAddress, nftId, ERC721_TYPE);
+        const erc1155Details = await nftStore.fetchNftDetails(CURRENT_CONTEXT, contractAddress, nftId, ERC1155_TYPE);
 
         if (erc721Details) {
             nft.value = erc721Details;
@@ -38,12 +37,6 @@
             nft.value = erc1155Details;
         }
         loading.value = false;
-=======
-        nftStore.fetchNftDetails(CURRENT_CONTEXT, contractAddress, nftId).then((nftResponse) => {
-            nft.value = nftResponse ?? null;
-            loading.value = false;
-        });
->>>>>>> a1f43e38
     }
 });
 
