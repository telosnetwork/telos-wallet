--- conflicted
+++ resolved
@@ -13,14 +13,10 @@
             <router-link :to="{ name: 'demos.inputs' }">Inputs</router-link>
         </li>
         <li>
-<<<<<<< HEAD
-            <router-link :to="{ name: 'demos.nfts' }">NFTs</router-link>
-=======
             <router-link :to="{ name: 'demos.send-errors' }">Send errors</router-link>
         </li>
         <li>
             <router-link :to="{ name: 'demos.notifications' }">Notifications</router-link>
->>>>>>> 75bedd6f
         </li>
     </ul>
 
