--- conflicted
+++ resolved
@@ -29,16 +29,10 @@
                    v-model="depositAmount"
                    label="Deposit amount"
                    placeholder="0.0000"
-<<<<<<< HEAD
                    :dense="dense">
           </q-input>
           <div style="text-align:center; margin-top:.25rem; color: rgba(0, 0, 0, 0.54);">Max: {{nativeTLOSBalance}}</div>
           <q-btn  style="display:block; margin: 2rem auto auto auto;" color="primary" no-caps label="Deposit" @click="deposit"/>
-=======
-                   :hint="`Max: ${nativeTLOSBalance}`"
-                   />
-          <q-btn stretch flat no-caps label="Deposit" @click="deposit"/>
->>>>>>> 4b2c936d
         </q-page-container>
       </q-layout>
     </q-card>
