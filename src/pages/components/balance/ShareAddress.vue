<template>
  <q-dialog
    v-if="selectedCoin"
    v-model="showDlg"
    persistent
    :maximized="true"
    transition-show="slide-left"
    transition-hide="slide-right"
  >
    <q-card class="full-height main-card" style="max-width: 800px; margin: auto;">
      <q-layout
        view="hHh Lpr fff"
        container
        class="shadow-4 coinview"
      >
        <q-header class="bg-white text-grey-8 q-pa-sm">
          <q-toolbar class="no-padding">
            <q-toolbar-title class="absolute full-width no-padding text-center">
              <div class="display-grid">
                <label class="text-subtitle1 text-weight-medium h-20">{{`Receive ${selectedCoin.symbol}`}}</label>
                <label class="text-subtitle2 text-grey-4">Share your address</label>
              </div>
            </q-toolbar-title>
            <q-btn round flat dense v-close-popup class="text-grey-6" icon="west"/>
          </q-toolbar>
        </q-header>
        <q-page-container>
          <q-card class="column qr-card text-center q-mx-auto q-my-md q-pa-sm no-shadow" :style="`height: ${cardHeight}px;`">
            <div v-if="isPToken" class="list-item q-pb-sm">
              <label class="text-center full-width">From Network</label>
            </div>
            <div v-if="isPToken" class="list-item -center">
              <q-btn-group class="full-width justify-center" push unelevated>
                <q-btn 
                  v-for="(pTokenNetwork, key) of coinpTokenNetworks"
                  :key="pTokenNetwork"
                  class="q-px-md"
                  push no-caps
                  :label="pTokenNetwork"
                  :style="`background: ${networkType === key ? 'rgb(220, 220, 220)' : 'rgb(245, 245, 245)'};`"
                  @click="networkType = key"
                />
              </q-btn-group>
              <q-btn
                v-if="networkType === 'ptoken' || (networkType === 'tevm' && !$root.tEVMAccount)"
                class="q-mt-sm text-weight-medium text-caption"
                push no-caps
                :label="networkType === 'ptoken' ? 'Generate New Deposit Address' : 'Generate New Address'"
                :style="`background: white; visibility: ${networkType === 'telos' ? 'hidden' : ''}`"
                @click="networkType === 'ptoken' ? generateDepositAddress() : generateEVMAddress()"
              />
            </div>
            <q-space/>
            <div v-if="networkType === 'telos' || networkType === 'ethereum' || isAddressAvailable">
              <q-r-canvas :options="{data: qrcodeData, cellSize: 10}" style="width: 120px"/>
            </div>
            <div
              :class="networkType === 'telos' || networkType === 'ethereum' || !isAddressAvailable ?
                'text-h6' :
                'text-caption'"
              style="word-break: break-word;"
            >
              {{ displayAccountName }}
            </div>
            <div>({{selectedCoin.name}})</div>
            <div class="text-grey">Share address</div>
            <div v-if="networkType === 'ptoken' && awaiting" class="q-pt-md">
              <q-spinner color="primary" size="2em" :thickness="5" />
              Awaiting New Deposits...
            </div>
            <q-space/>
            <div v-if="networkType === 'tevm'" class="text-caption text-grey-8">
              Alert will display on balance screen when TLOS is recieved in your account
            </div>
            <div v-else-if="networkType === 'ptoken'" class="text-caption text-grey-8">
              Any {{ selectedCoin.symbol.slice(1) }} deposit sent to this address will mint an equal number of
              p{{ selectedCoin.symbol.slice(1) }} tokens on the TELOS address: {{accountName}}
            </div>
          </q-card>
        </q-page-container>
        <div class="text-center text-grey-6">Transactions may take a few minutes to complete</div>
      </q-layout>
    </q-card>
  </q-dialog>
</template>

<script>
import { mapGetters, mapActions } from 'vuex';
import moment from 'moment';
import { QRCanvas } from 'qrcanvas-vue';
import { pERC20 } from 'ptokens-perc20'
import pTokens from 'ptokens';

export default {
  props: ['showShareAddressDlg', 'selectedCoin'],
  data() {
    return {
      searchCoinName: '',
      networkType: 'telos',
      depositAddress: '',
      metaData: {},
      awaiting: false,
    }
  },
  components: {
    QRCanvas,
  },
  computed: {
    ...mapGetters('account', ['isAuthenticated', 'accountName']),
    ...mapGetters('global', ['pTokens', 'pTokenNetworks']),
    searchCoins() {
      return this.coins.filter((coin) => {
        return coin.name.toLowerCase().includes(this.searchCoinName.toLowerCase())
            || coin.symbol.toLowerCase().includes(this.searchCoinName.toLowerCase());
      });
    },
    cardHeight() {
       return window.innerHeight - 150;
    },
    showDlg: {
      get() {
        return this.showShareAddressDlg;
      },
      set(value) {
        this.$emit('update:showShareAddressDlg', value);
      },
    },
    qrcodeData() {
      if (this.networkType === 'telos') {
        return `${this.accountName}(${this.selectedCoin.name})`;
      } else if (this.networkType === 'tevm') {
        return `${this.$root.tEVMAccount.address}(${this.selectedCoin.name})`;
      } else if (this.networkType === 'ethereum') {
        return `${this.accountName}(${this.selectedCoin.name})`;
      } else if (this.networkType === 'ptoken') {
        return `${this.depositAddress}(${this.selectedCoin.name})`;
      }
      return '';
    },
    displayAccountName() {
      if (this.networkType === 'telos') {
        return this.accountName;
      } else if (this.networkType === 'ethereum') {
        return this.accountName;
      } else if (this.networkType === 'tevm') {
        if (this.$root.tEVMAccount) {
          return this.$root.tEVMAccount.address;
        } else {
          return 'Please Generate New Address';
        }
      } else if (this.networkType === 'ptoken') {
        if (this.depositAddress.length > 0) {
          return this.depositAddress;
        } else {
          return 'Please Generate New Deposit Address';
        }
      }
      return '';
    },
    isAddressAvailable() {
      if (this.networkType === 'tevm' && this.$root.tEVMAccount) {
        return true;
<<<<<<< HEAD
      } 
=======
      }
>>>>>>> 418ef814
      if (this.networkType === 'ptoken' && this.depositAddress.length > 0) {
        return true;
      }
      return false;
    },
    isPToken() {
      if (!this.selectedCoin) {
        return false;
      }
      if (!this.pTokens.includes(this.selectedCoin.symbol.toLowerCase())) {
        return false;
      }
      return Object.keys(this.coinpTokenNetworks).length > 1;
    },
    chainName() {
      return this.$ual.authenticators[0].keycatMap[this.$ual.authenticators[0].selectedChainId].config.blockchain.name;
    },
    coinpTokenNetworks() {
      const networks = {};
      for (const key in this.pTokenNetworks[this.selectedCoin.symbol.toLowerCase()]) {
        if ((key !== 'tevm' && key !== 'ethereum') || this.chainName !== 'telos') {
          networks[key] = this.pTokenNetworks[this.selectedCoin.symbol.toLowerCase()][key];
        }
      }
      return networks;
    }
  },
  methods: {
    async generateEVMAddress() {
      let actions = [];
      actions.push({
        account: process.env.EVM_CONTRACT,
        name: 'create',
        data: {
          account: this.accountName,
          data: 'test',
        }
      });
      const transaction = await this.$store.$api.signTransaction(actions);
      if (transaction) {
        this.$q.notify({
          type: 'primary',
          message: `A new address is successfully created`,
        });
        this.$root.tEVMAccount = await this.$root.tEVMApi.telos.getEthAccountByTelosAccount(this.accountName);
        this.networkType = 'tevm';
      } else {
        this.$q.notify({
          type: 'negative',
          message: `Failed to create an address`,
        });
      }
    },
    async generateDepositAddress() {
      this.awaiting = false;
      let ptoken = new pTokens({
        pbtc: {
          blockchain: 'Telos',
          network: 'mainnet',
        },
        perc20: {
          blockchain: 'Telos',
          network: 'mainnet',
          pToken: 'pETH',
        },
      });

      let newAddress = null;
      if (this.selectedCoin.symbol.toLowerCase() === 'pbtc') {
        newAddress = await ptoken.pbtc.getDepositAddress(this.accountName);
      } else if (this.selectedCoin.symbol.toLowerCase() === 'tlos') {
        newAddress = await ptoken.peth.issue(10, this.accountName);
      } else {

      }

      if (newAddress.value) {
        this.awaiting = true;
        this.depositAddress = newAddress.value;
        this.metaData[this.selectedCoin.symbol] = this.depositAddress;
        window.localStorage.setItem('metaData', JSON.stringify(this.metaData));
        this.$q.notify({
          type: 'primary',
          message: 'New Deposit Address is generated successfully',
        });

        newAddress.waitForDeposit()
          .once('nativeTxBroadcasted', tx => {} )
          .once('nativeTxConfirmed', tx => {})
          .once('nodeReceivedTx', tx => {})
          .once('nodeBroadcastedTx', tx => {})
          .once('hostTxConfirmed', tx => {})
          .then(res => {
            this.$q.notify({
              type: 'primary',
              message: 'New Deposit is confirmed successfully',
            });
            this.awaiting = false;
          });
      }
    },
  },
  watch: {
    showShareAddressDlg: async function(val, oldVal) {
      if (val) {
        this.networkType = 'telos';
        this.metaData = JSON.parse(window.localStorage.getItem('metaData')) || {};
        this.depositAddress = this.metaData[this.selectedCoin.symbol] || '';
      }
    },
  },
};
</script>

<style scoped>
.toolbar-title {
  position: absolute;
  text-align: center;
}
.display-grid {
  display: grid;
}
.h-20 {
  height: 20px;
}
.main-card {
  background-image: linear-gradient(white, #f0f0f0);
}
.qr-card {
  width: 95%;
  border-radius: 20px;
}
</style><|MERGE_RESOLUTION|>--- conflicted
+++ resolved
@@ -160,11 +160,7 @@
     isAddressAvailable() {
       if (this.networkType === 'tevm' && this.$root.tEVMAccount) {
         return true;
-<<<<<<< HEAD
-      } 
-=======
-      }
->>>>>>> 418ef814
+      }
       if (this.networkType === 'ptoken' && this.depositAddress.length > 0) {
         return true;
       }
