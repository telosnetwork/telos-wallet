<script lang="ts">
import { getAntelope, useAccountStore, useChainStore, useEVMStore, useFeedbackStore, usePlatformStore } from 'src/antelope';
import { ComponentInternalInstance, computed, defineComponent, getCurrentInstance, ref, watch } from 'vue';
import { QSpinnerFacebook } from 'quasar';
import { OreIdAuth } from 'src/antelope/wallets';
import InlineSvg from 'vue-inline-svg';

export default defineComponent({
    name: 'EVMLoginButtons',
    components: {
        QSpinnerFacebook,
        InlineSvg,
    },
    setup(props, { emit }) {
        const ant = getAntelope();
        const globalProps = (getCurrentInstance() as ComponentInternalInstance).appContext.config.globalProperties;
        const isMobile = ref(usePlatformStore().isMobile);

        const supportsMetamask = computed(() => {
            const e = window.ethereum as unknown as { [key:string]: boolean };
            return e && e.isMetaMask && !supportsSafePal.value && !unsupportedExtensions.value; //
        });

        const supportsSafePal = computed(() => {
            const e = window.ethereum as unknown as { [key:string]: boolean };
            return e && (isMobile.value ? e.isSafePal : e._isSafePal);
        });

        const showMetamaskButton = computed(() => !isMobile.value || supportsMetamask.value);
        const showSafePalButton = computed(() => !isMobile.value || supportsSafePal.value);
        const injectedProviderDetected = computed(() => !!window.ethereum);
        const showWalletConnectButton = computed(() => !isMobile.value || !injectedProviderDetected.value);

        const unsupportedExtensions = computed(() => {
            const e = window.ethereum as unknown as { [key:string]: boolean };
            return e && (e.isBraveWallet || e.isCoinbaseWallet); // replace this with a regex to check for unknown/unsupported extensions see https://github.com/telosnetwork/telos-wallet/issues/500
        });

        const selectedOAuthProvider = ref('');

        const redirectToMetamaskDownload = () => {
            window.open('https://metamask.io/download/', '_blank');
        };

        const redirectToSafepalDownload = () => {
            window.open('https://www.safepal.com/en/download', '_blank');
        };

        const setOreIdAuthenticator = async (provider: string) => {
            const name = 'OreId';
            const auth = ant.wallets.getAutenticator(name);
            if (auth) {
                (auth as OreIdAuth).setProvider(provider);
                selectedOAuthProvider.value = provider;
            }
            setAuthenticator(name, 'logged');
        };
        const setMetamaskAuthenticator = async () => {
            setAuthenticator('Metamask', 'logged');
        };
        const setSafepalAuthenticator = async () => {
            setAuthenticator('SafePal', 'logged');
        };
        const setWalletConnectAuthenticator = async () => {
            setAuthenticator('WalletConnect', 'logged');
        };

        const setAuthenticator = async(name: string, label: string) => {
            const auth = ant.wallets.getAutenticator(name);
            if (!auth) {
                console.error(`${name} authenticator not found`);
                return;
            }
            const authenticator = auth.newInstance(label);
            const accountStore = useAccountStore();
            const chainStore = useChainStore();
            const network = chainStore.currentChain.settings.getNetwork();
            const correctChainId = useChainStore().currentChain.settings.getChainId();
            accountStore.loginEVM({ authenticator, network }).then(async () => {
                // we verify that the authenticator is connected to the correct network
                if (!await authenticator.isConnectedTo(correctChainId)) {
                    const networkName = useChainStore().getChain(label).settings.getDisplay();
                    const warningMessage = globalProps.$t('evm_wallet.incorrect_network', { networkName });
                    globalProps.$warningNotification(warningMessage);
                }
            });
        };

        const notifyNoProvider = (provider:string) => {
            const message = globalProps.$t('home.multiple_providers_notification_message');
            ant.config.notifyFailureMessage(message);
        };

        const isLoading = (loginName: string) => useFeedbackStore().isLoading(loginName);
        const isLoadingOreId = (provider: string) =>
            selectedOAuthProvider.value === provider &&
            useFeedbackStore().isLoading('OreId.login');

        return {
            isLoading,
            isLoadingOreId,
            supportsMetamask,
            supportsSafePal,
            showMetamaskButton,
            showSafePalButton,
            showWalletConnectButton,
            setOreIdAuthenticator,
            setMetamaskAuthenticator,
            setSafepalAuthenticator,
            setWalletConnectAuthenticator,
            notifyNoProvider,
            redirectToMetamaskDownload,
            redirectToSafepalDownload,
        };
    },
});
</script>

<template>
<div class="c-evm-login-buttons">

    <!-- Google OAuth Provider -->
    <div class="c-evm-login-buttons__option c-evm-login-buttons__option--oreid" @click="setOreIdAuthenticator('google')">
        <template v-if="isLoadingOreId('google')">
            <div class="c-evm-login-buttons__loading"><QSpinnerFacebook /></div>
        </template>
        <template v-else>
            <img
                width="24"
                class="c-evm-login-buttons__icon"
                src="~assets/logo--tlos.svg"
            >
            {{ $t('home.login_with_social_media') }}
        </template>
    </div>

    <!-- Metamask Authenticator button -->
    <div
        v-if="showMetamaskButton"
        class="c-evm-login-buttons__option"
        @click="supportsMetamask ?  setMetamaskAuthenticator() : supportsSafePal ? notifyNoProvider('Metamask') : redirectToMetamaskDownload()"
    >
        <template v-if="isLoading('Metamask.login')">
            <div class="c-evm-login-buttons__loading"><QSpinnerFacebook /></div>
        </template>
        <template v-else>
            <InlineSvg
                :src="require('src/assets/evm/metamask_fox.svg')"
                class="c-evm-login-buttons__icon c-evm-login-buttons__icon--metamask"
                height="24"
                width="24"
                aria-hidden="true"
            />
            {{ supportsMetamask ? $t('home.metamask') : $t('home.install_metamask') }}
        </template>
    </div>

    <!-- Safepal Authenticator button -->
    <div
        v-if="showSafePalButton"
        class="c-evm-login-buttons__option"
        @click="supportsSafePal ? setSafepalAuthenticator() : redirectToSafepalDownload()"
    >
        <template v-if="isLoading('SafePal.login')">
            <div class="c-evm-login-buttons__loading"><QSpinnerFacebook /></div>
        </template>
        <template v-else>
            <InlineSvg
                :src="require('src/assets/evm/safepal.svg')"
                class="c-evm-login-buttons__icon c-evm-login-buttons__icon--safepal"
                height="24"
                width="24"
                aria-hidden="true"
            />
            {{ supportsSafePal ? $t('home.safepal') : $t('home.install_safepal') }}
        </template>
    </div>

    <!-- WalletConnect Authenticator button -->
    <div
        v-if="showWalletConnectButton"
        class="c-evm-login-buttons__option"
        @click="setWalletConnectAuthenticator()"
    >
        <template v-if="isLoading('WalletConnect.login')">
            <div class="c-evm-login-buttons__loading"><QSpinnerFacebook /></div>
        </template>
        <template v-else>
            <InlineSvg
                :src="require('src/assets/evm/wallet_connect.svg')"
                class="c-evm-login-buttons__icon c-evm-login-buttons__icon--wallet-connect"
                height="24"
                width="24"
                aria-hidden="true"
            />
            {{ $t('home.walletconnect') }}
        </template>
    </div>

</div>
</template>

<style lang="scss">
.c-evm-login-buttons {
    $self: &;
    display: flex;
    flex-direction: column;
    justify-content: center;
    align-items: center;
    gap: 14px;

    &__loading{
        width: 100%;
        text-align: center;
    }

    &__header{
        display: inline-block;
        font-size: 16px;
        margin-bottom: 16px;
    }

    &__icon {
        margin-top: -1px;
        transition: all 0.3s;
    }

    &__option{
        width: 224px;
        height: 54px;
        color: $white;
        border: solid $white;
        border-width: 1px;
        border-radius: 4px;
        font-size: 16px;
        font-weight: 600;
        padding-top: 14px;
        padding-left: 14px;
        padding-right: 14px;
        cursor: pointer;

        &--oreid {
            color: $white;
        }

        #{$self}__icon, img {
            display: inline-block;
            vertical-align:top;
            margin-right: 8px;
        }

<<<<<<< HEAD
        &:hover {
            color: $white;
            border-color: $white;
        }
        &:not(:hover) #{$self}__icon {
            &--oreid {
                opacity: 1;
            }
            &--metamask, &--safepal, &--wallet-connect {
                opacity: 0.3;
            }
            &--metamask {
                .st3, .st8, .st9 {
                    fill: $blackDark;
                    stroke: $blackDark;
                }
                .st0, .st1, .st2, .st4, .st5, .st6, .st7 {
                    fill: $white;
                    stroke: $blackDark;
                }
            }
            &--safepal {
                path {
                    fill: $white;
                }
            }
            &--wallet-connect {
                circle {
                    fill: $white;
                    stroke: $blackDark;
                }
                path {
                    fill: $blackDark;
                }
            }
        }
=======
        // &:hover {
        //     color: $white;
        //     border-color: $white;
        // }
        // &:not(:hover) #{$self}__icon {
        //     &--oreid {
        //         opacity: 1;
        //     }
        //     &--metamask, &--safepal, &--wallet-connect {
        //         opacity: 0.3;
        //     }
        //     &--metamask {
        //         .st3, .st8, .st9 {
        //             fill: $blackDark;
        //             stroke: $blackDark;
        //         }
        //         .st0, .st1, .st2, .st4, .st5, .st6, .st7 {
        //             fill: $white;
        //             stroke: $blackDark;
        //         }
        //     }
        //     &--safepal {
        //         path {
        //             fill: $white;
        //         }
        //     }
        //     &--wallet-connect {
        //         circle {
        //             fill: $white;
        //             stroke: $blackDark;
        //         }
        //         path {
        //             fill: $blackDark;
        //         }
        //     }
        // }
>>>>>>> 0f85f298
    }
}
</style><|MERGE_RESOLUTION|>--- conflicted
+++ resolved
@@ -248,8 +248,6 @@
             vertical-align:top;
             margin-right: 8px;
         }
-
-<<<<<<< HEAD
         &:hover {
             color: $white;
             border-color: $white;
@@ -286,44 +284,6 @@
                 }
             }
         }
-=======
-        // &:hover {
-        //     color: $white;
-        //     border-color: $white;
-        // }
-        // &:not(:hover) #{$self}__icon {
-        //     &--oreid {
-        //         opacity: 1;
-        //     }
-        //     &--metamask, &--safepal, &--wallet-connect {
-        //         opacity: 0.3;
-        //     }
-        //     &--metamask {
-        //         .st3, .st8, .st9 {
-        //             fill: $blackDark;
-        //             stroke: $blackDark;
-        //         }
-        //         .st0, .st1, .st2, .st4, .st5, .st6, .st7 {
-        //             fill: $white;
-        //             stroke: $blackDark;
-        //         }
-        //     }
-        //     &--safepal {
-        //         path {
-        //             fill: $white;
-        //         }
-        //     }
-        //     &--wallet-connect {
-        //         circle {
-        //             fill: $white;
-        //             stroke: $blackDark;
-        //         }
-        //         path {
-        //             fill: $blackDark;
-        //         }
-        //     }
-        // }
->>>>>>> 0f85f298
     }
 }
 </style>