<script setup lang="ts">
import { computed,  onMounted,  ref } from 'vue';

import NativeLoginButton from 'pages/home/NativeLoginButton.vue';
import EVMLoginButtons from 'pages/home/EVMLoginButtons.vue';
import { Menu } from 'src/pages/home/MenuType';
import { LocationQueryValue, useRoute, useRouter } from 'vue-router';

type TabReference = 'evm' | 'zero';

const route = useRoute();
const router = useRouter();

const tab = ref<TabReference>('evm');
const currentMenu = ref<Menu>(Menu.MAIN);

const showLoginBtns = computed((): boolean => currentMenu.value === Menu.MAIN);
const walletOption = computed(() => route.query.login as LocationQueryValue);

function goBack(): void {
    currentMenu.value = Menu.MAIN;
}

function setTab(login: TabReference): void {
    if (route.path !== login){
        router.replace({ path: route.path, query:{ login } });
        tab.value = login;
    }
}

onMounted(() => {
    if (walletOption.value){
        tab.value = walletOption.value as TabReference;
    }
});

</script>

<template>
<q-layout>
    <q-page-container class="c-home__page-container">
        <div class="c-home">
            <div class="c-home__container">
                <img
                    src="/branding/telos-wallet.svg"
                    :alt="$t('home.wallet_logo_alt')"
                    class="c-home__logo"
                >
                <div class="c-home__button-container">
                    <div v-if="showLoginBtns" class="c-home__network-toggle-container" role="tablist">
                        <button
                            :class="{
                                'c-home__network-toggle-button': true,
                                'c-home__network-toggle-button--activated': tab === 'evm',
                            }"
                            role="tab"
                            :aria-selected="tab === 'evm'"
                            @keydown.enter="setTab('evm')"
                            @click="setTab('evm')"
                        >

                            {{ $t('global.telos_evm') }}
                        </button>
                        <button
                            :class="{
                                'c-home__network-toggle-button': true,
                                'c-home__network-toggle-button--activated': tab === 'zero',
                            }"
                            role="tab"
                            :aria-selected="tab === 'zero'"
                            @keydown.enter.space="setTab('zero')"
                            @click="setTab('zero')"
                        >

                            {{ $t('global.native') }}
                        </button>
                    </div>
                    <div v-else>
                        <q-btn
                            class="c-home__menu-back-button"
                            flat
                            dense
                            icon="arrow_back_ios"
                            @click="goBack"
                        >

                            {{ $t('global.back') }}
                        </q-btn>
                    </div>

                    <NativeLoginButton v-if="tab === 'zero'" />

                    <EVMLoginButtons
                        v-else-if="tab === 'evm'"
                        v-model="currentMenu"
                    />
                </div>
                <div class="c-home__external-link">
                    <a
                        href="https://docs.telos.net/evm/about/setup-a-wallet"
                        target="_blank"
                        class="c-home__external-link-text"
                    >
                        {{$t('home.wallet_introduction')}}
                    </a>
                    <q-icon size="16px" name="launch" />
                </div>
                <q-footer bordered class="c-home__footer">
<<<<<<< HEAD
                    <q-toolbar class="c-home__footer-first-line flex-center">
                        <a
                            href="https://docs.telos.net/evm/cloud-wallet/"
                            target="_blank"
                            class="c-home__footer-developer-link"
                        >
                            <div class="c-home__footer-developer-title">
                                <span class="c-home__footer-developer-title-text">{{ $t('home.developers_banner_title') }}</span>
                            </div>
                            <div class="c-home__footer-developer-text">{{ $t('home.developers_banner_text') }}</div>
                            <q-icon class="c-home__footer-developer-icon" size="16px" name="arrow_forward" />
                        </a>
                    </q-toolbar>
                    <q-toolbar class="c-home__footer-second-line flex-center">
=======

                    <q-toolbar class="c-home__footer-second-line bg-dark flex-center">
>>>>>>> a5b88ac5
                        <a
                            href="https://www.telos.net/terms-of-service"
                            target="_blank"
                            class="c-home__external-link-text"
                        >
                            {{$t('home.terms')}}
                        </a>
                        &nbsp;&nbsp;|&nbsp;&nbsp;
                        <a
                            href="https://www.telos.net/privacy-policy"
                            target="_blank"
                            class="c-home__external-link-text"
                        >
                            {{$t('home.privacy')}}
                        </a>
                    </q-toolbar>
                </q-footer>
            </div>

        </div>
    </q-page-container>
</q-layout>

</template>

<style lang="scss">
.c-home {
    position: relative;
    min-height: 100vh;
    display: flex;

    &__page-container {
        // override inline style of unknown origin (do not delete)
        padding-bottom: 0 !important;
        background: url("/branding/background.png");
        background-position: center;
        background-repeat: no-repeat;
        background-size:cover;
    }

    &__container {
        flex-grow: 1;
        display: flex;
        flex-direction: column;
        padding-top: 32px;
        align-items: stretch;
        justify-content: space-between;
    }

    &__logo {
        width: 240px;
        align-self: center;
        flex-grow: 1;

    }

    &__button-container {
        align-self: center;
        border-radius: 4px;
        padding: 24px;
        background-color: rgba($default-contrast-text-color, 0.1);
        height: 435px;
        width: 320px;

        background: url("/branding/background.png");
        // background-position: center;
        background-repeat: no-repeat;
        background-size:cover;
    }

    &__network-toggle-container {
        display: flex;
        justify-content: center;
        margin-bottom: 48px;
    }

    &__network-toggle-button {
        text-transform: uppercase;
        text-align: center;
        padding: 8px 24px;
        background-color: rgba($default-contrast-text-color, 0.1);
        border: unset;
        color: white;
        cursor: pointer;

        &:first-of-type {
            border-radius: 4px 0 0 4px;
        }

        &:last-of-type {
            border-radius: 0 4px 4px 0;
        }

        &--activated {
            background-color: white;
            color: var(--link-color);
        }
    }

    &__menu-back-button {
        color: $default-contrast-text-color;
        margin-bottom: 24px;
    }

    &__external-link {
        flex-grow: 1;
        display: flex;
        flex-direction: row;
        align-items: center;
        justify-content: center;
        gap: 4px;

        margin-top: 24px;
        color: $default-contrast-text-color;
    }

    &__external-link-text {
        @include text--small;
        color: $default-contrast-text-color;
        text-decoration: none;

        &:hover {
            text-decoration: underline;
        }
    }

    // guarantees wallet connect on top of footer
    &__footer {
        position: relative;
        background: white;
        // background: url("/branding/background.png");
        // background-position: center;
        // background-repeat: no-repeat;
        // background-size: center;
        color: $default-contrast-text-color;
    }
    &__connect-wallet {
        z-index: $z-index--connect-wallet-popup;
    }

<<<<<<< HEAD
    &__footer-first-line {
        // bottom border for first line
        &::after {
            content: '';
            position: absolute;
            bottom: 0;
            left: 0;
            right: 0;
            height: 1px;
            background:rgba($default-contrast-text-color, 0.2);

        }

        &--small {
            min-height: 38px;
        }
    }

    &__footer-developer {
        &-link {
            text-decoration: none;
            max-width: 320px;
            padding: 10px;
            display: grid;
            gap: 5px;
            grid-template:
                "a a"
                "b c";

            @include sm-and-up {
                padding: 0px;
                gap: 14px;
                grid-template: 'a b c' / auto auto max-content;
                max-width: none;
            }

            &--small {
                grid-template: 'a c' / auto auto;
            }
        }
        &-title {
            grid-area: a;
            text-align: center;
            &-text {
                @include text--small-bold;
                @include gradient_text;
                text-transform: uppercase;
                vertical-align: top;
            }
        }
        &-text {
            @include text--small;
            grid-area: b;
            color: $default-contrast-text-color;
            text-align: left;
            &--small {
                display: none;
            }
        }
        &-icon {
            grid-area: c;
            color: $default-contrast-text-color;
            text-align: right;
        }
    }

=======
>>>>>>> a5b88ac5
    @media only screen and (max-height: 800px) {
        .c-home {
            &__container{
                min-height: unset;
            }
            &__logo{
                margin-top: unset;
                margin-bottom: unset;
            }
            &__button-container{
                margin-top: 2rem;
            }
        }
    }
}
</style><|MERGE_RESOLUTION|>--- conflicted
+++ resolved
@@ -47,53 +47,55 @@
                     class="c-home__logo"
                 >
                 <div class="c-home__button-container">
-                    <div v-if="showLoginBtns" class="c-home__network-toggle-container" role="tablist">
-                        <button
-                            :class="{
-                                'c-home__network-toggle-button': true,
-                                'c-home__network-toggle-button--activated': tab === 'evm',
-                            }"
-                            role="tab"
-                            :aria-selected="tab === 'evm'"
-                            @keydown.enter="setTab('evm')"
-                            @click="setTab('evm')"
-                        >
-
-                            {{ $t('global.telos_evm') }}
-                        </button>
-                        <button
-                            :class="{
-                                'c-home__network-toggle-button': true,
-                                'c-home__network-toggle-button--activated': tab === 'zero',
-                            }"
-                            role="tab"
-                            :aria-selected="tab === 'zero'"
-                            @keydown.enter.space="setTab('zero')"
-                            @click="setTab('zero')"
-                        >
-
-                            {{ $t('global.native') }}
-                        </button>
+                    <div class="c-home__button-container-background">
+                        <div v-if="showLoginBtns" class="c-home__network-toggle-container" role="tablist">
+                            <button
+                                :class="{
+                                    'c-home__network-toggle-button': true,
+                                    'c-home__network-toggle-button--activated': tab === 'evm',
+                                }"
+                                role="tab"
+                                :aria-selected="tab === 'evm'"
+                                @keydown.enter="setTab('evm')"
+                                @click="setTab('evm')"
+                            >
+
+                                {{ $t('global.telos_evm') }}
+                            </button>
+                            <button
+                                :class="{
+                                    'c-home__network-toggle-button': true,
+                                    'c-home__network-toggle-button--activated': tab === 'zero',
+                                }"
+                                role="tab"
+                                :aria-selected="tab === 'zero'"
+                                @keydown.enter.space="setTab('zero')"
+                                @click="setTab('zero')"
+                            >
+
+                                {{ $t('global.native') }}
+                            </button>
+                        </div>
+                        <div v-else>
+                            <q-btn
+                                class="c-home__menu-back-button"
+                                flat
+                                dense
+                                icon="arrow_back_ios"
+                                @click="goBack"
+                            >
+
+                                {{ $t('global.back') }}
+                            </q-btn>
+                        </div>
+
+                        <NativeLoginButton v-if="tab === 'zero'" />
+
+                        <EVMLoginButtons
+                            v-else-if="tab === 'evm'"
+                            v-model="currentMenu"
+                        />
                     </div>
-                    <div v-else>
-                        <q-btn
-                            class="c-home__menu-back-button"
-                            flat
-                            dense
-                            icon="arrow_back_ios"
-                            @click="goBack"
-                        >
-
-                            {{ $t('global.back') }}
-                        </q-btn>
-                    </div>
-
-                    <NativeLoginButton v-if="tab === 'zero'" />
-
-                    <EVMLoginButtons
-                        v-else-if="tab === 'evm'"
-                        v-model="currentMenu"
-                    />
                 </div>
                 <div class="c-home__external-link">
                     <a
@@ -106,25 +108,8 @@
                     <q-icon size="16px" name="launch" />
                 </div>
                 <q-footer bordered class="c-home__footer">
-<<<<<<< HEAD
-                    <q-toolbar class="c-home__footer-first-line flex-center">
-                        <a
-                            href="https://docs.telos.net/evm/cloud-wallet/"
-                            target="_blank"
-                            class="c-home__footer-developer-link"
-                        >
-                            <div class="c-home__footer-developer-title">
-                                <span class="c-home__footer-developer-title-text">{{ $t('home.developers_banner_title') }}</span>
-                            </div>
-                            <div class="c-home__footer-developer-text">{{ $t('home.developers_banner_text') }}</div>
-                            <q-icon class="c-home__footer-developer-icon" size="16px" name="arrow_forward" />
-                        </a>
-                    </q-toolbar>
-                    <q-toolbar class="c-home__footer-second-line flex-center">
-=======
 
                     <q-toolbar class="c-home__footer-second-line bg-dark flex-center">
->>>>>>> a5b88ac5
                         <a
                             href="https://www.telos.net/terms-of-service"
                             target="_blank"
@@ -183,16 +168,20 @@
 
     &__button-container {
         align-self: center;
+        height: 455px;
+    }
+
+    &__button-container-background{
         border-radius: 4px;
         padding: 24px;
         background-color: rgba($default-contrast-text-color, 0.1);
-        height: 435px;
+        height: fit-content;
         width: 320px;
 
         background: url("/branding/background.png");
-        // background-position: center;
+        // background-position: left;
         background-repeat: no-repeat;
-        background-size:cover;
+        background-size: cover;
     }
 
     &__network-toggle-container {
@@ -265,75 +254,6 @@
         z-index: $z-index--connect-wallet-popup;
     }
 
-<<<<<<< HEAD
-    &__footer-first-line {
-        // bottom border for first line
-        &::after {
-            content: '';
-            position: absolute;
-            bottom: 0;
-            left: 0;
-            right: 0;
-            height: 1px;
-            background:rgba($default-contrast-text-color, 0.2);
-
-        }
-
-        &--small {
-            min-height: 38px;
-        }
-    }
-
-    &__footer-developer {
-        &-link {
-            text-decoration: none;
-            max-width: 320px;
-            padding: 10px;
-            display: grid;
-            gap: 5px;
-            grid-template:
-                "a a"
-                "b c";
-
-            @include sm-and-up {
-                padding: 0px;
-                gap: 14px;
-                grid-template: 'a b c' / auto auto max-content;
-                max-width: none;
-            }
-
-            &--small {
-                grid-template: 'a c' / auto auto;
-            }
-        }
-        &-title {
-            grid-area: a;
-            text-align: center;
-            &-text {
-                @include text--small-bold;
-                @include gradient_text;
-                text-transform: uppercase;
-                vertical-align: top;
-            }
-        }
-        &-text {
-            @include text--small;
-            grid-area: b;
-            color: $default-contrast-text-color;
-            text-align: left;
-            &--small {
-                display: none;
-            }
-        }
-        &-icon {
-            grid-area: c;
-            color: $default-contrast-text-color;
-            text-align: right;
-        }
-    }
-
-=======
->>>>>>> a5b88ac5
     @media only screen and (max-height: 800px) {
         .c-home {
             &__container{
