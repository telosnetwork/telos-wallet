

<script lang="ts">
import { ComponentInternalInstance, computed, defineComponent, getCurrentInstance, inject, ref, watch } from 'vue';
import { Web3Modal } from '@web3modal/html';
import { EthereumClient } from '@web3modal/ethereum';
import { useEVMStore, usePlatformStore, useAccountStore, useChainStore } from 'src/antelope';
import { getNetwork } from '@wagmi/core';
import { isCorrectNetwork } from 'src/antelope/stores/utils/checkNetwork';

export default defineComponent({
    name: 'ConnectWalletOptions',
    props: {
        toggleWalletConnect: {
            required: true,
            type: Boolean,
        },
    },
    setup(props, { emit }){
        const globalProps = (getCurrentInstance() as ComponentInternalInstance).appContext.config.globalProperties;
        const wagmiClient = inject('$wagmi') as EthereumClient;
        const web3Modal = ref<Web3Modal>();
        const supportsMetamask = computed(() => useEVMStore().isMetamaskSupported);

        watch(() => props.toggleWalletConnect, async (newVal) => {
            if (newVal) {
                await toggleWalletConnectModal();
            }
        });

        const loginEvm = () => {
            const accountStore = useAccountStore();
            const chainStore = useChainStore();
            const network = chainStore.currentChain.settings.getNetwork();
            accountStore.loginEVM({ network });
        };

        const toggleWalletConnectModal = async () => {
            emit('walletConnectButtonClicked');
            // if already connected, trigger autologin
            if (localStorage.getItem('wagmi.connected')){
                await login();
            } else {
                await (web3Modal.value as Web3Modal).openModal();
                emit('toggleWalletConnect');
            }
        };

        const login = async () => {
            emit('toggleWalletConnect');

            loginEvm();

            const networkName = useChainStore().currentChain.settings.getDisplay();

<<<<<<< HEAD
            if (appChainId !== walletConnectChainId) {
=======
            if (!isCorrectNetwork()){
>>>>>>> ff59250b
                const warningMessage = globalProps.$t('evm_wallet.incorrect_network', { networkName });;
                globalProps.$warningNotification(warningMessage);
            }
        };

        const redirectToMetamaskDownload = () => {
            window.open('https://metamask.io/download/', '_blank');
        };

        return {
            web3Modal,
            supportsMetamask,
            loginEvm,
            toggleWalletConnectModal,
            login,
            redirectToMetamaskDownload,
            wagmiClient,
        };
    },
    mounted() {
        const projectId = process.env.PROJECT_ID || '';
        const explorerRecommendedWalletIds = [
            // MetaMask
            'c57ca95b47569778a828d19178114f4db188b89b763c899ba0be274e97267d96',
        ];
        const explorerExcludedWalletIds: 'ALL' = 'ALL'; // Web3Modal option excludes all but recomended

        const options = { projectId, explorerRecommendedWalletIds, explorerExcludedWalletIds };

        this.web3Modal = new Web3Modal(options, this.wagmiClient);

        this.web3Modal.subscribeModal(async (newState) => {
            if (newState.open === false && localStorage.getItem('wagmi.connected')) {
                await this.login();
            }
        });
    },
});
</script>

<template>
<div class="wallet-options-container">
    <q-btn
        class="wallet-options__close"
        icon="close"
        flat
        round
        dense
        @click="$emit('closeWalletOptions')"
    />
    <div class="wallet-options">
        <div class="wallet-options__header">
            {{ $t('home.connect_your_wallet') }}
        </div>
        <div class="wallet-options__option" @click="supportsMetamask ? loginEvm() : redirectToMetamaskDownload()">
            <img
                width="24"
                class="flex q-ml-auto q-mt-auto wallet-logo"
                alt="MetaMask"
                src="~assets/evm/metamask_fox.svg"
            >
            {{ supportsMetamask ? $t('home.metamask') : $t('home.install_metamask') }}
        </div>
        <div class="wallet-options__option" @click="toggleWalletConnectModal">
            <img
                width="24"
                class="flex q-ml-auto q-mt-auto wallet-logo"
                alt="WalletConnect"
                src="~assets/evm/wallet_connect.svg"
            >
            {{ $t('home.walletconnect') }}
        </div>
    </div>
</div>

</template>

<style lang="scss">
.wallet-options-container{
    background: $dark;
    width: 300px;
    height: 250px;
    margin:auto;
    color: $white;
}

.wallet-options{
    display: flex;
    flex-direction: column;
    align-items: flex-start;
    padding-left: 42px;

    &__close{
        margin-left: 265px;
    }

    &__header{
        display: inline-block;
        font-size: 16px;
        margin-bottom: 16px;
    }

    &__option{
        width: 224px;
        height: 54px;
        border: solid $white;
        border-width: 1px;
        border-radius: 4px;
        margin-top: 12px;
        font-size: 16px;
        font-weight: 600;
        padding-top: 14px;
        padding-left: 14px;
        cursor: pointer;

        img {
            display: inline-block;
            vertical-align:top;
            margin-right: 8px;
        }
    }
}

</style><|MERGE_RESOLUTION|>--- conflicted
+++ resolved
@@ -53,11 +53,7 @@
 
             const networkName = useChainStore().currentChain.settings.getDisplay();
 
-<<<<<<< HEAD
-            if (appChainId !== walletConnectChainId) {
-=======
             if (!isCorrectNetwork()){
->>>>>>> ff59250b
                 const warningMessage = globalProps.$t('evm_wallet.incorrect_network', { networkName });;
                 globalProps.$warningNotification(warningMessage);
             }
