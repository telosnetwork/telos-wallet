--- conflicted
+++ resolved
@@ -16,13 +16,10 @@
             required: true,
             type: Boolean,
         },
-<<<<<<< HEAD
         useInjectedProvider: {
             required: true,
             type: String,
         },
-=======
->>>>>>> a4a8292d
         showOAuthOptions: {
             required: true,
             type: Boolean,
@@ -37,7 +34,6 @@
             return e && e.isMetaMask && !supportsSafePal.value && !unsupportedExtensions.value; //
         });
 
-<<<<<<< HEAD
         const supportsSafePal = computed(() => {
             const e = window.ethereum as unknown as { [key:string]: boolean };
             return e && e.isSafePal;
@@ -48,8 +44,6 @@
             return e && (e.isBraveWallet || e.isCoinbaseWallet); // replace this with a regex to check for unknown/unsupported extensions see https://github.com/telosnetwork/telos-wallet/issues/500
         });
 
-=======
->>>>>>> a4a8292d
         const selectedOAuthProvider = ref('');
 
         const redirectToMetamaskDownload = () => {
@@ -65,7 +59,6 @@
                 await setWalletConnectAuthenticator();
             }
         });
-<<<<<<< HEAD
 
         watch(() => props.useInjectedProvider, async (providerName) => {
             if (providerName) {
@@ -73,8 +66,6 @@
             }
         });
 
-=======
->>>>>>> a4a8292d
         const setOreIdAuthenticator = async (provider: string) => {
             const name = 'OreId';
             const auth = ant.wallets.getAutenticator(name);
@@ -120,12 +111,6 @@
             ant.config.notifyFailureMessage(message);
         };
 
-        const redirectToInstall = (name:string) => {
-            if (name === 'Metamask') {
-                redirectToMetamaskDownload();
-            }
-        };
-
         const isLoading = (loginName: string) => useFeedbackStore().isLoading(loginName);
         const isLoadingOreId = (provider: string) =>
             selectedOAuthProvider.value === provider &&
@@ -135,10 +120,7 @@
             isLoading,
             isLoadingOreId,
             supportsMetamask,
-<<<<<<< HEAD
             supportsSafePal,
-=======
->>>>>>> a4a8292d
             setOreIdAuthenticator,
             setMetamaskAuthenticator,
             setSafepalAuthenticator,
@@ -255,11 +237,7 @@
 .wallet-options-container{
     background: $dark;
     width: 300px;
-<<<<<<< HEAD
-    height: 300px;
-=======
     height: 240px;
->>>>>>> a4a8292d
     margin:auto;
     color: $white;
 
