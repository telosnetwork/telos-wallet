

<script lang="ts">
<<<<<<< HEAD
import { useEVMStore, useAccountStore, useChainStore, getAntelope, useFeedbackStore } from 'src/antelope';
import { ComponentInternalInstance, computed, defineComponent, getCurrentInstance, watch } from 'vue';
=======
import { ComponentInternalInstance, computed, defineComponent, getCurrentInstance, watch } from 'vue';
import { useEVMStore, useAccountStore, useChainStore, getAntelope, useFeedbackStore } from 'src/antelope';
>>>>>>> d6d59d20
import { QSpinnerFacebook } from 'quasar';

export default defineComponent({
    name: 'ConnectWalletOptions',
    components: {
        QSpinnerFacebook,
    },
    props: {
        showWalletConnect: {
            required: true,
            type: Boolean,
        },
    },
    setup(props, { emit }){
        const globalProps = (getCurrentInstance() as ComponentInternalInstance).appContext.config.globalProperties;
        const supportsMetamask = computed(() => useEVMStore().isMetamaskSupported);

        const redirectToMetamaskDownload = () => {
            window.open('https://metamask.io/download/', '_blank');
        };

        watch(() => props.showWalletConnect, async (newVal) => {
            if (newVal) {
                await setWalletConnectAuthenticator();
            }
        });
<<<<<<< HEAD
=======

>>>>>>> d6d59d20
        // new refactor --------------
        const setMetamaskAuthenticator = async () => {
            setAuthenticator('Metamask', 'logged');
        };
        const setWalletConnectAuthenticator = async () => {
            setAuthenticator('WalletConnect', 'logged');
        };

        const setAuthenticator = async(name: string, label: string) => {
            const auth = getAntelope().wallets.getAutenticator(name);
            if (!auth) {
                console.error(`${name} authenticator not found`);
                return;
            }
            const authenticator = auth.newInstance(label);
            const accountStore = useAccountStore();
            const chainStore = useChainStore();
            const network = chainStore.currentChain.settings.getNetwork();
            const correctChainId = useChainStore().currentChain.settings.getChainId();
            accountStore.loginEVM({ authenticator, network }).then(async () => {
                // we verify that the authenticator is connected to the correct network
                if (!await authenticator.isConnectedTo(correctChainId)) {
                    const networkName = useChainStore().getChain(label).settings.getDisplay();
                    const warningMessage = globalProps.$t('evm_wallet.incorrect_network', { networkName });
                    globalProps.$warningNotification(warningMessage);
                }
            });
        };
        // --------------

        const isLoading = (loginName: string) => useFeedbackStore().isLoading(loginName);

        return {
            isLoading,
            supportsMetamask,
            redirectToMetamaskDownload,
            setMetamaskAuthenticator,
            setWalletConnectAuthenticator,
        };
    },
});
</script>

<template>
<div class="wallet-options-container">
    <q-btn
        class="wallet-options__close"
        icon="close"
        flat
        round
        dense
        @click="$emit('closeWalletOptions')"
    />
    <div class="wallet-options">
        <div class="wallet-options__header">
            {{ $t('home.connect_your_wallet') }}
        </div>

        <!-- Metamask Authenticator button -->
        <div class="wallet-options__option" @click="supportsMetamask ? setMetamaskAuthenticator() : redirectToMetamaskDownload()">
            <template v-if="isLoading('Metamask.login')">
                <div class="wallet-options__loading"><QSpinnerFacebook /></div>
            </template>
            <template v-else>
                <img
                    width="24"
                    class="flex q-ml-auto q-mt-auto wallet-logo"
                    alt="Metamask"
                    src="~assets/evm/metamask_fox.svg"
                >
                {{ supportsMetamask ? $t('home.metamask') : $t('home.install_metamask') }}
            </template>
        </div>

        <!-- WalletConnect Authenticator button -->
        <div class="wallet-options__option" @click="setWalletConnectAuthenticator()">
            <template v-if="isLoading('WalletConnect.login')">
                <div class="wallet-options__loading"><QSpinnerFacebook /></div>
            </template>
            <template v-else>
                <img
                    width="24"
                    class="flex q-ml-auto q-mt-auto wallet-logo"
                    alt="WalletConnect"
                    src="~assets/evm/wallet_connect.svg"
                >
                {{ $t('home.walletconnect') }}
            </template>
        </div>
    </div>

</div>

</template>

<style lang="scss">
.wallet-options-container{
    background: $dark;
    width: 300px;
    height: 250px;
    margin:auto;
    color: $white;
}

.wallet-options{
    display: flex;
    flex-direction: column;
    align-items: flex-start;
    padding-left: 42px;

    &__loading{
        width: 100%;
        text-align: center;
    }

    &__close{
        margin-left: 265px;
    }

    &__header{
        display: inline-block;
        font-size: 16px;
        margin-bottom: 16px;
    }

    &__option{
        width: 224px;
        height: 54px;
        border: solid $white;
        border-width: 1px;
        border-radius: 4px;
        margin-top: 12px;
        font-size: 16px;
        font-weight: 600;
        padding-top: 14px;
        padding-left: 14px;
        padding-right: 14px;
        cursor: pointer;

        img {
            display: inline-block;
            vertical-align:top;
            margin-right: 8px;
        }
    }
}

</style><|MERGE_RESOLUTION|>--- conflicted
+++ resolved
@@ -1,13 +1,8 @@
 
 
 <script lang="ts">
-<<<<<<< HEAD
-import { useEVMStore, useAccountStore, useChainStore, getAntelope, useFeedbackStore } from 'src/antelope';
-import { ComponentInternalInstance, computed, defineComponent, getCurrentInstance, watch } from 'vue';
-=======
 import { ComponentInternalInstance, computed, defineComponent, getCurrentInstance, watch } from 'vue';
 import { useEVMStore, useAccountStore, useChainStore, getAntelope, useFeedbackStore } from 'src/antelope';
->>>>>>> d6d59d20
 import { QSpinnerFacebook } from 'quasar';
 
 export default defineComponent({
@@ -34,10 +29,6 @@
                 await setWalletConnectAuthenticator();
             }
         });
-<<<<<<< HEAD
-=======
-
->>>>>>> d6d59d20
         // new refactor --------------
         const setMetamaskAuthenticator = async () => {
             setAuthenticator('Metamask', 'logged');
