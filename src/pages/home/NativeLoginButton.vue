--- conflicted
+++ resolved
@@ -6,11 +6,7 @@
 import { mapGetters, mapActions, mapMutations } from 'vuex';
 import { OreIdAuthenticator } from 'ual-oreid';
 import { Menu } from '~/pages/home/MenuType';
-<<<<<<< HEAD
 import { googleCtrl } from 'src/pages/home/GoogleOneTap';
-=======
-import { QSpinnerFacebook } from 'quasar';
->>>>>>> 056dee94
 
 const telosLogo = require('src/assets/logo--telos-cloud-wallet.svg');
 
@@ -70,6 +66,16 @@
         showTelosCloudMenu() {
             return this.modelValue === Menu.CLOUD;
         },
+        newAccountAlreadyCreated() {
+            const emails = metakeepCache.getMails();
+            if (emails.length > 0) {
+                const ethPubKey = metakeepCache.getEthAddress(emails[0]);
+                if (ethPubKey) {
+                    return true;
+                }
+            }
+            return false;
+        },
     },
     mounted() {
         this.showGoogleLoading = false;
@@ -118,6 +124,10 @@
             const idx = this.$ual.authenticators.map(a => a.getName()).indexOf('metakeep.ual');
             const auth = this.$ual.authenticators[idx];
             auth.setEmail(email);
+            this.onLogin(idx);
+        },
+        async loginAsOreId() {
+            const idx = this.$ual.authenticators.map(a => a.getName()).indexOf('ual-oreid');
             this.onLogin(idx);
         },
         async loginAsJustViewer() {
@@ -268,6 +278,9 @@
         isLoading(wallet) {
             return this.loading === wallet;
         },
+        isLoadingOreId() {
+            return this.loading === 'ual-oreid';
+        },
     },
     watch: {
         async isAuthenticated() {
@@ -292,11 +305,7 @@
     <template v-if="showMainMenu">
 
         <!-- Login Button -->
-<<<<<<< HEAD
-        <div v-if="!isAuthenticated" class="q-px-md flex justify-center">
-=======
         <template v-if="!isAuthenticated">
->>>>>>> 056dee94
 
             <!-- Google OAuth Provider -->
             <div class="c-zero-login-buttons__option c-zero-login-buttons__option--telos-cloud" @click="setCloudMenu()">
@@ -329,63 +338,33 @@
                 </div>
             </div>
 
-<<<<<<< HEAD
-            <div class="q-mt-md q-mb-sm">
-                <q-btn
-                    :label="$t('home.connect_with_wallet')"
-                    class="purpleGradient q-px-md q-py-sm"
-                    @click="showLogin = true"
-                />
-            </div>
-
-            <!-- View any account -->
-            <div class="q-mt-md">
-                <q-btn
-                    text-color="white"
-                    outline
-                    :label="$t('home.view_any_account')"
-                    class="q-px-md q-py-sm"
-                    @click="loginAsJustViewer()"
-                />
-            </div>
-
-            <!-- Signup Button -->
-            <div class="q-mt-md">
-                <q-btn
-                    text-color="white"
-                    outline
-                    :label="$t('home.create_new_account')"
-                    class="q-px-md q-py-sm"
-                    @click="signUp"
-                />
-            </div>
-        </div>
-=======
             <!-- Authenticator buttons -->
             <template
                 v-for="(wallet, idx) in $ual.authenticators"
                 :key="idx"
             >
                 <div
-                    class="c-evm-login-buttons__option"
+                    v-if="wallet.getName() !== 'metakeep.ual' && wallet.getName() !== 'ual-oreid'"
+                    class="c-zero-login-buttons__option"
                     @click="onLogin(idx)"
                 >
                     <template v-if="isLoading(wallet.getStyle().text)">
-                        <div class="c-evm-login-buttons__loading"><QSpinnerFacebook /></div>
+                        <div class="c-zero-login-buttons__loading"><QSpinnerFacebook /></div>
                     </template>
                     <template v-else>
                         <img
                             :src="getWalletIcon(wallet)"
                             width="24"
-                            class="c-evm-login-buttons__icon"
+                            class="c-zero-login-buttons__icon"
                         >
-                        {{ getWalletName(wallet) }}
+                        {{ getWalletName(wallet) }} {{  wallet.getName()  }}
                     </template>
                 </div>
             </template>
 
         </template>
->>>>>>> 056dee94
+
+        <!-- if authenticated -->
         <div v-else class="q-px-md flex justify-center column">
             <p class="q-mb-lg logged-in"> {{ $t( 'home.logged_as', {account: accountName}) }}</p>
 
@@ -407,22 +386,40 @@
         </div>
     </template>
 
+
     <!-- telos cloud menu -->
     <template v-if="showTelosCloudMenu">
-<<<<<<< HEAD
         <div v-if="showGoogleLoading">
-            <div class="c-evm-login-buttons__loading"><QSpinnerFacebook /></div>
+            <div class="c-zero-login-buttons__loading"><QSpinnerFacebook /></div>
         </div>
         <div
             v-else
             id="google_btn"
             :data-client_id="googleCtrl.clientId"
         >
-            <div class="c-evm-login-buttons__loading"><QSpinnerFacebook /></div>
+            <div class="c-zero-login-buttons__loading"><QSpinnerFacebook /></div>
         </div>
-        <div class="c-zero-login-buttons__sub-title">{{ $t('home.coming_soon') }}</div>
-
-        <!-- Facebook OAuth Provider -->
+
+        <div class="c-evm-login-buttons__sub-title">{{ $t('home.coming_soon') }}</div>
+
+        <!-- Google OAuth Provider -->
+        <!-- Google old OreId Authenticator -->
+        <div class="c-zero-login-buttons__option c-zero-login-buttons__option--web2" @click="loginAsOreId()">
+            <template v-if="isLoading('metakeep.ual')">
+                <div class="c-zero-login-buttons__loading"><QSpinnerFacebook /></div>
+            </template>
+            <template v-else>
+                <img
+                    width="24"
+                    class="c-zero-login-buttons__icon"
+                    src="~assets/icon--google.svg"
+                >
+                {{ $t('home.sign_with_google') }}
+            </template>
+        </div>
+
+        <!--
+        < !-- Facebook OAuth Provider -- >
         <div class="c-zero-login-buttons__option c-zero-login-buttons__option--web2 c-zero-login-buttons__option--disabled">
             <img
                 width="24"
@@ -432,99 +429,7 @@
             {{ $t('home.sign_with_facebook') }}
         </div>
 
-        <!-- X OAuth Provider -->
-=======
-
-        <div class="c-zero-login-buttons__sub-title">{{ $t('home.coming_soon') }}</div>
-
-        <!-- Google OAuth Provider -->
->>>>>>> 056dee94
-        <div class="c-zero-login-buttons__option c-zero-login-buttons__option--web2 c-zero-login-buttons__option--disabled">
-            <img
-                width="24"
-                class="c-zero-login-buttons__icon c-zero-login-buttons__icon--disabled"
-<<<<<<< HEAD
-                src="~assets/icon--twitter.svg"
-            >
-            {{ $t('home.sign_with_x') }}
-        </div>
-    </template>
-
-    <!-- Show Login -->
-    <q-dialog v-model="showLogin">
-        <div class="column showLoginPopup q-pa-lg popupCard">
-            <div class="text-subtitle1">{{$t('login.connect_wallet')}}</div>
-            <q-list class="" dark separator>
-                <q-item
-                    v-for="(wallet, idx) in $ual.authenticators"
-                    :key="wallet.getStyle().text"
-                    v-ripple
-                    class="q-my-sm"
-                >
-                    <q-item-section class="cursor-pointer" avatar @click="onLogin(idx)">
-                        <img :src="getWalletIcon(wallet)" width="30" >
-                    </q-item-section>
-                    <q-item-section class="cursor-pointer" @click="onLogin(idx)">
-                        {{ getWalletName(wallet) }}
-                    </q-item-section>
-                    <q-item-section class="flex" avatar>
-                        <q-spinner
-                            v-if="loading === wallet.getStyle().text"
-                            :color="wallet.getStyle().textColor"
-                            size="2em"
-                        />
-                        <q-btn
-                            v-else
-                            :color="wallet.getStyle().textColor"
-                            icon="get_app"
-                            target="_blank"
-                            dense
-                            flat
-                            size="12px"
-                            @click="openUrl(wallet.getOnboardingLink())"
-                        >
-                            <q-tooltip>
-                                {{$t('login.get_app')}}
-                            </q-tooltip>
-                        </q-btn>
-                    </q-item-section>
-                </q-item>
-            </q-list>
-
-            <!-- Close Button -->
-            <q-btn
-                v-close-popup
-                size="md"
-                no-caps
-                rounded
-                flat
-                class="self-center flex-center"
-                label="Close"
-                :style="`display:flex;`"
-                @click="close"
-            />
-            <q-item
-                v-if="error"
-                :active="!!error"
-                active-class="bg-red-1 text-grey-8"
-=======
-                src="~assets/icon--google.svg"
->>>>>>> 056dee94
-            >
-            {{ $t('home.sign_with_google') }}
-        </div>
-
-        <!-- Facebook OAuth Provider -->
-        <div class="c-zero-login-buttons__option c-zero-login-buttons__option--web2 c-zero-login-buttons__option--disabled">
-            <img
-                width="24"
-                class="c-zero-login-buttons__icon c-zero-login-buttons__icon--disabled"
-                src="~assets/icon--facebook.svg"
-            >
-            {{ $t('home.sign_with_facebook') }}
-        </div>
-
-        <!-- X OAuth Provider -->
+        < !-- X OAuth Provider -- >
         <div class="c-zero-login-buttons__option c-zero-login-buttons__option--web2 c-zero-login-buttons__option--disabled">
             <img
                 width="24"
@@ -533,6 +438,7 @@
             >
             {{ $t('home.sign_with_x') }}
         </div>
+        -->
     </template>
 
     <!-- RAM low dialog -->
