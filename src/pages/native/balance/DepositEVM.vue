<script>
import { mapGetters, mapActions } from 'vuex';
<<<<<<< HEAD
=======
const MINIMUM_RAM_BYTES = 1000;
>>>>>>> a4a315f2

export default {
    name: 'WithdrawEVM',
    emits: ['updateBalances', 'addEvmNetwork'],
    props: ['showDepositEVMDlg', 'nativeTLOSBalance'],
    data() {
        return {
            depositAmount: '0',
            depositOwnAddress: false,
            recipientAddress: '',
            recipientAddressExists: true,
        };
    },
    computed: {
        ...mapGetters('account', ['isAuthenticated', 'accountName', 'evmAddress']),
        showDlg: {
            get() {
                return this.showDepositEVMDlg;
            },
            set(value) {
                this.$emit('update:showDepositEVMDlg', value);
            },
        },
        noDepositInputAmount(){
            return (parseFloat(this.depositAmount) > 0) ? null: true;
        },
    },
    methods: {
        ...mapActions('account', [
            'setEvmState',
        ]),
        addEvmNetwork() {
            let params = [];
            if (this.chainName !== 'telos') {
                params = [
                    {
                        chainId: '0x29',
                        chainName: 'Telos EVM Testnet',
                        nativeCurrency: {
                            name: 'Telos',
                            symbol: 'TLOS',
                            decimals: 4,
                        },
                        rpcUrls: ['https://testnet.telos.net/evm'],
                        blockExplorerUrls: ['https://testnet.teloscan.io'],
                    },
                ];
            } else {
                params = [
                    {
                        chainId: '0x28',
                        chainName: 'Telos EVM Mainnet',
                        nativeCurrency: {
                            name: 'Telos',
                            symbol: 'TLOS',
                            decimals: 4,
                        },
                        rpcUrls: ['https://mainnet.telos.net/evm'],
                        blockExplorerUrls: ['https://teloscan.io'],
                    },
                ];
            }

            window.ethereum
                .request({ method: 'wallet_addEthereumChain', params })
                .then(() => console.debug('Success'))
                .catch(error => console.error('Error', error.message));
        },
        inputBlur() {
            if (isNaN(this.depositAmount)) {
                this.depositAmount = '0';
            } else {
                this.depositAmount = Number(this.depositAmount).toString();
            }
        },
        async checkRecipientExist() {
            try {
                const _ = await this.$store.$evmApi.telos.getEthAccount(
                    this.recipientAddress.toLowerCase(),
                );
                this.recipientAddressExists = true;
            } catch (error) {
                this.recipientAddressExists = false;
            }
        },
        async generateAddress(){
            const accountInfo = await this.$store.$api.getAccount(this.accountName);

            if (accountInfo.ram_quota - accountInfo.ram_usage <= MINIMUM_RAM_BYTES){ // If account (often newly created account) does not have sufficient RAM, notify user
                this.$errorNotification(this.$t('resources.insufficient_ram'));
                return;
            }
            const actions = [];
            if (!this.evmAddress) {
                actions.push({
                    account: 'eosio.evm',
                    name: 'create',
                    data: {
                        account: this.accountName.toLowerCase(),
                        data: 'create',
                    },
                });
            }
            try {
                const transaction = await this.$store.$api.signTransaction(
                    actions,
                    this.$t('components.create_evm_for', { account: this.accountName }),
                );
                await this.setEvmState();
                this.$successNotification(this.$t('components.created_evm_for', { account: this.accountName }));
                this.depositAmount = '0';
                this.depositOwnAddress = false;
                this.recipientAddress = this.evmAddress;
                this.recipientAddressExists = true;

            } catch (error) {
                this.$errorNotification(error);
            }
        },
        async deposit() {
            let amount = parseFloat(this.depositAmount);
            if (amount > parseFloat(this.nativeTLOSBalance)) {
                this.$errorNotification(this.$t('components.cant_deposit_more', { balance: this.nativeTLOSBalance }));
                return;
            }

            let quantityStr = `${amount.toFixed(4)} TLOS`;
            let actions = [];
            let memo = '';
            memo = this.recipientAddress.toLowerCase();
            await this.checkRecipientExist();
            if (!this.recipientAddressExists) {
                actions.push({
                    account: process.env.EVM_CONTRACT,
                    name: 'openwallet',
                    data: {
                        account: this.accountName.toLowerCase(),
                        address: this.recipientAddress.slice(2),
                    },
                });
            }

            actions.push({
                account: 'eosio.token',
                name: 'transfer',
                data: {
                    from: this.accountName.toLowerCase(),
                    to: 'eosio.evm',
                    quantity: quantityStr,
                    memo: memo,
                },
            });

            try {
                const transaction = await this.$store.$api.signTransaction(
                    actions,
                    this.$t('components.deposit_to_evm', { quantity: quantityStr }),
                );

                this.$emit('updateBalances');

                this.depositAmount = '0';
                this.depositOwnAddress = false;
                this.recipientAddress = '';
                this.recipientAddressExists = true;
                this.showDlg = false;

                this.$successNotification(this.$t('components.deposited_to_evm', { quantity: quantityStr }));
            } catch (error) {
                this.$errorNotification(error);
            }
        },
    },
    watch: {
        showDepositEVMDlg() {
            if (this.showDlg) {
                this.$emit('addEvmNetwork');
            };
            if (this.evmAddress){
                this.recipientAddress = this.evmAddress;
            }
        },
    },
};
</script>

<template>
<q-dialog
    v-model="showDlg"
    :full-height="false"
    transition-show="slide-up"
    transition-hide="slide-down"
>
    <div class="popupCard">
        <div class="exitBtn">
            <q-btn
                v-close-popup
                round
                flat
                dense
                class="text-grey-6"
                icon="close"
            />
        </div>
        <div class="popupHeading">
            <div ></div>
            <div class="text-h5 text-weight-medium text-center q-mt-lg">
                {{$t('components.evm_deposit')}}
            </div>
            <div ></div>
        </div>
        <div class="text-center">
            <div class="text-subtitle2 text-grey-4 text-center">
                {{$t('components.deposit_1')}}<br >{{$t('components.deposit_2')}}
            </div>
            <div class="text-center q-mt-md">
                <div class="inputAmount row items-center">
                    <input
                        v-model="depositAmount"
                        type="text"
                        class="col text-weight-regular text-right no-border no-outline transparent text-white"
                        autofocus="true"
                        @focus="
                            depositAmount = depositAmount === '0' ? '' : depositAmount
                        "
                        @blur="inputBlur"
                    >
                    <label class="text-weight-medium q-ml-sm text-left"> TLOS </label>
                </div>
                <div
                    class="depositAddressToggle"
                    @click="depositAmount = nativeTLOSBalance"
                >
                    {{$t('components.max')}}: {{ nativeTLOSBalance }}
                </div>
            </div>
            <div class="depositInput row justify-center">
                <q-input
                    v-model="recipientAddress"
                    label="Recipient (Metamask Address)"
                    rounded
                    outlined
                    class="q-pt-md col-11"
                    standout="bg-transparent text-white"
                    label-color="white"
                    color="white"
                    input-class="text-white"
                    :rules="[
                        (val) =>
                            (val.slice(0, 2) === '0x' && val.length === 42) ||
                            'Invalid address',
                    ]"
                    @input="checkRecipientExist"
                    @focus="checkRecipientExist"
                />
            </div>
            <div class="row justify-center">
                <q-btn
                    :disabled="noDepositInputAmount || !recipientAddress"
                    class="purpleGradient depositBtn"
                    no-caps
                    rounded
                    label="Deposit"
                    @click="deposit"
                />
            </div>
            <div v-if="!recipientAddress && !evmAddress" class="row justify-center">
                <q-btn
                    class="purpleGradient depositBtn"
                    no-caps
                    rounded
                    label="Generate Linked EVM address"
                    @click="generateAddress"
                />
            </div>
            <div class="row justify-center">
                <div
                    class="lightBlue depositAddressToggle q-mt-xs"
                    @click="addEvmNetwork"
                >
                    {{$t('components.add_evm_network')}}
                </div>
            </div>
            <div class="row justify-center q-mt-md">
                <div v-if="!evmAddress && depositOwnAddress" class="note">
                    {{$t('components.first_deposit')}}
                </div>
                <div
                    v-if="
                        !recipientAddressExists &&
                            !depositOwnAddress &&
                            recipientAddress != ''
                    "
                    class="note"
                >
                    {{$t('components.address_not_exist')}}
                </div>

                <q-card-section class="q-pt-sm text-warning">
                    {{$t('components.dont_send_to_exchanges')}}
                </q-card-section>
            </div>
        </div>
    </div>
</q-dialog>
</template>


<style lang="scss" scoped>
.depositAddressToggle {
  font-size: .8rem;
  cursor: pointer;
}
.lightBlue {
  color: $lightBlue;
}
.note {
  max-width: 25rem;
}
.depositBtn {
  flex-basis: 15rem;
  height: 3rem;
  margin-top: 1rem;
  margin-bottom: 1rem;
}

.exitBtn {
  position: absolute;
}

.q-input{
  font-size: .75rem;
}
</style><|MERGE_RESOLUTION|>--- conflicted
+++ resolved
@@ -1,9 +1,6 @@
 <script>
 import { mapGetters, mapActions } from 'vuex';
-<<<<<<< HEAD
-=======
 const MINIMUM_RAM_BYTES = 1000;
->>>>>>> a4a315f2
 
 export default {
     name: 'WithdrawEVM',
