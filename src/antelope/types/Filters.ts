import { NftTokenInterface } from 'src/antelope/types/NFTClass';

export enum Sort {
    ascending = 'asc',
    descending = 'desc',
}

export interface HyperionAbiSignatureFilter {
    type?: string;
    hex?: string;
}

export interface HyperionActionsFilter {
    page?: number;
    skip?: number;// skip overrides `page`
    limit?: number;
    account?: string;
    notified?: string;
    sort?: 'desc' | 'asc';
    after?: string;
    before?: string;
    extras?: { [key: string]: string };
    address?: string;
    block?: string;
    hash?: string;
}

export interface IndexerPaginationFilter {
    limit?: number; // integer value to limit number of results
    offset?: number; // integer value to offset the results of the query
}

export interface IndexerTransactionsFilter extends IndexerPaginationFilter {
    address: string;
    includeAbi?: boolean; // indicate whether to include abi
    sort?: 'DESC' | 'ASC'; // sort transactions by id (DESC or ASC)
    includePagination?: boolean; // include the total count and more flag in response
    logTopic?: string; // match to the transaction logs' first topic
    full?: string; // Add internal transactions to the response
    forceMetadata?: number; // 1 to force metadata to be returned
    type?: 'erc721' | 'erc1155';
}

export interface IndexerTransfersFilter extends IndexerPaginationFilter {
    account: string;
    type?: 'erc20' | 'erc721' | 'erc1155' | 'none'; // filter by token type
    includePagination?: boolean; // include the total count and more flag in response
    endBlock?: number; // last block to include in the query
    startBlock?: number; // first block to include in the query
    contract?: string; // filter by contract address
    includeAbi?: boolean; // indicate whether to include abi
    tokenId?: number; // optional id for an NFT in a given collection
}

export interface IndexerAccountNftsFilter extends IndexerPaginationFilter {
    type: NftTokenInterface;
    sort?: 'DESC' | 'ASC'; // sort by NFT ID (DESC or ASC)
    includeAbi?: boolean; // indicate whether to include abi
    contract?: string; // only query results for a specific contract address
    forceMetadata?: boolean; // whether to include NFT metadata or not
    includeTokenIdSupply?: true; // whether to include NFT token ID and supply or not, only valid for erc1155
}

export interface IndexerCollectionNftsFilter extends IndexerPaginationFilter {
    sort?: 'DESC' | 'ASC'; // sort by NFT ID (DESC or ASC)
    includePagination?: boolean; // indicate whether to include pagination
    forceMetadata?: boolean; // whether to include NFT metadata or not
    includeAbi?: boolean; // indicate whether to include abi
    tokenId?: string; // only query results for a specific token ID
    includeTokenIdSupply?: boolean;
<<<<<<< HEAD
}

export interface IndexerAllowanceFilter extends IndexerPaginationFilter {
    contract?: string; // contract address
    sort?: 'DESC' | 'ASC'; // sort by allowance amount (DESC or ASC)
    includeAbi?: boolean; // indicate whether to include abi
    includePagination?: boolean; // indicate whether to include pagination
=======
    type?: NftTokenInterface;
>>>>>>> 181cb00a
}<|MERGE_RESOLUTION|>--- conflicted
+++ resolved
@@ -68,7 +68,7 @@
     includeAbi?: boolean; // indicate whether to include abi
     tokenId?: string; // only query results for a specific token ID
     includeTokenIdSupply?: boolean;
-<<<<<<< HEAD
+    type?: NftTokenInterface;
 }
 
 export interface IndexerAllowanceFilter extends IndexerPaginationFilter {
@@ -76,7 +76,4 @@
     sort?: 'DESC' | 'ASC'; // sort by allowance amount (DESC or ASC)
     includeAbi?: boolean; // indicate whether to include abi
     includePagination?: boolean; // indicate whether to include pagination
-=======
-    type?: NftTokenInterface;
->>>>>>> 181cb00a
 }