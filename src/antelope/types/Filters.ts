export interface HyperionAbiSignatureFilter {
    type?: string;
    hex?: string;
}

export interface HyperionActionsFilter {
    page?: number;
    skip?: number;// skip overrides `page`
    limit?: number;
    account?: string;
    notified?: string;
    sort?: 'desc' | 'asc';
    after?: string;
    before?: string;
    extras?: { [key: string]: string };
    address?: string;
    block?: string;
    hash?: string;
}

export interface IndexerTransactionsFilter {
    address: string;
    limit?: number; // integer value to limit number of results
    offset?: number; // integer value to offset the results of the query
    includeAbi?: boolean; // indicate whether to include abi
    sort?: 'DESC' | 'ASC'; // sort transactions by id (DESC or ASC)
    includePagination?: boolean; // include the total count and more flag in response
    logTopic?: string; // match to the transaction logs' first topic
    full?: string; // Add internal transactions to the response
    forceMetadata?: number; // 1 to force metadata to be returned
<<<<<<< HEAD
    type?: 'erc721' | 'erc1155';
=======
}

export interface IndexerTransfersFilter {
    account: string;
    type?: 'erc20' | 'erc721' | 'erc1155'; // filter by token type
    limit?: number; // integer value to limit number of results
    offset?: number; // integer value to offset the results of the query
    includePagination?: boolean; // include the total count and more flag in response
    endBlock?: number; // last block to include in the query
    startBlock?: number; // first block to include in the query
    contract?: string; // filter by contract address
    includeAbi?: boolean; // indicate whether to include abi
>>>>>>> 2c3db4b4
}<|MERGE_RESOLUTION|>--- conflicted
+++ resolved
@@ -28,9 +28,7 @@
     logTopic?: string; // match to the transaction logs' first topic
     full?: string; // Add internal transactions to the response
     forceMetadata?: number; // 1 to force metadata to be returned
-<<<<<<< HEAD
     type?: 'erc721' | 'erc1155';
-=======
 }
 
 export interface IndexerTransfersFilter {
@@ -43,5 +41,4 @@
     startBlock?: number; // first block to include in the query
     contract?: string; // filter by contract address
     includeAbi?: boolean; // indicate whether to include abi
->>>>>>> 2c3db4b4
 }