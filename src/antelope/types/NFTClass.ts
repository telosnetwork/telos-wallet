// NFT interfaces ---------------

import {
    GenericIndexerNft,
    INVALID_METADATA,
    IndexerNftContract,
    IndexerNftItemAttribute,
    IndexerNftMetadata,
} from 'src/antelope/types/IndexerTypes';

export interface NftAttribute {
    label: string;
    text: string;
}

export interface NftPrecursorData {
    name: string;
    id: string;
    metadata: IndexerNftMetadata;
    updated: number; // epoch

    owner?: string; // undefined for ERC1155, as ERC1155 tokens can be owned by multiple addresses; use owners for ERC1155
    owners?: { [address: string]: number }; // only used for ERC1155; maps owner address to quantity owned
    tokenUri?: string;
    imageCache?: string; // url
    minter?: string; // address
    blockMinted?: number;
}

<<<<<<< HEAD
export type NftMediaType = 'image' | 'video' | 'audio' | 'none';
export const NFTSourceTypes: Record<string, NftMediaType> = {
=======
export type NftSourceType = 'image' | 'video' | 'audio' | 'unknown';
export const NFTSourceTypes: Record<string, NftSourceType> = {
>>>>>>> fead4ac0
    IMAGE: 'image',
    VIDEO: 'video',
    AUDIO: 'audio',
    UNKNOWN: 'unknown',
};

export type NftTokenInterface = 'ERC721' | 'ERC1155';

// used as an intermediate type for constructing NFTs from indexer data
export type NftRawData = { data: GenericIndexerNft, contract: NFTContractClass };


/**
 * Construct an NFT from indexer data
 * @param contract The contract this NFT belongs to
 * @param indexerData The indexer data for this NFT; if the token is an ERC1155, this should be an array, as ERC1155 tokens can be owned by multiple addresses, represented by multiple IndexerNftItemResult objects
 * @returns The constructed NFT
 */
export function constructNft(
    contract: NFTContractClass,
    indexerData: GenericIndexerNft | GenericIndexerNft[],
) {
    const dataIsArray = Array.isArray(indexerData);

    if (dataIsArray && indexerData.length === 0) {
        throw new Error('Error constructing NFT: indexerData must not be empty');
    }

    const data = Array.isArray(indexerData) ? indexerData[0] : indexerData;

    let owner: string | undefined;
    let owners: { [address: string]: number } | undefined;

    if (dataIsArray) {
        const allNftsAreTheSame = indexerData.every((item, index, array) => {
            if (index === 0) {
                return true;
            }
            return item.contract === array[index - 1].contract && item.tokenId === array[index - 1].tokenId;
        });
        if (!allNftsAreTheSame) {
            throw new Error('Error constructing NFT: all input NFTs must have the same contract and tokenId');
        }

        owners = indexerData.reduce((acc, item) => {
            const ownerLower = item.owner.toLowerCase();
            if (!acc[ownerLower]) {
                acc[ownerLower] = 0;
            }
            acc[ownerLower] += item.quantity ?? 0;
            return acc;
        }, {} as { [address: string]: number });
    } else {
        owner = indexerData.owner;
    }

    try {
        if (data.metadata !== INVALID_METADATA) {
            data.metadata = typeof data.metadata === 'string' ? JSON.parse(data.metadata) : data.metadata;
        } else {
            data.metadata = {};
        }
    } catch (e) {
        console.error('Error parsing metadata', `"${data.metadata}"`, e);
    }
    if (!data.metadata || typeof data.metadata !== 'object') {
        // we create a new metadata object with the actual string atributes of the item
        const list = data as unknown as { [key: string]: unknown };
        data.metadata =
            Object.keys(data)
                .filter(k => typeof list[k] === 'string')
                .reduce((obj, key) => {
                    obj[key] = list[key] as string;
                    return obj;
                }, {} as { [key: string]: string });
    }

    return new NFT(
        {
            name: (data.metadata?.name ?? '') as string,
            id: data.tokenId,
            metadata: data.metadata,
            owner,
            owners,
            minter: data.minter,
            tokenUri: data.tokenUri,
            imageCache: data.imageCache,
            blockMinted: data.blockMinted,
            updated: data.updated,
        },
        contract,
    );
}

// NFT classes ------------------

export class NFTContractClass {
    indexer: IndexerNftContract;
    constructor(source: IndexerNftContract) {
        this.indexer = source;
    }

    get address(): string {
        return this.indexer.address;
    }

    get name(): string | undefined {
        return this.indexer.calldata?.name;
    }

    get supportedInterfaces() {
        return this.indexer.supportedInterfaces?.map(iface => iface.toLowerCase()) ?? [];
    }
}

<<<<<<< HEAD
// use constructNft method to build an NFT from indexer data
export class NFT {
    private preview: string;
    private source: string | undefined;
    private ready = true; // whether the NFT is ready to be displayed in the UI (i.e. it does not have data loading or being processed)
    private contract: NFTContractClass;
    private imageCache?: string; // url

    readonly name: string;
    readonly id: string;
    readonly metadata: IndexerNftMetadata;
    readonly contractAddress: string; // address
    readonly updated: number; // epoch
    readonly attributes: NftAttribute[];
    readonly mediaType: NftMediaType;
    readonly owner: string; // ERC721 only
    readonly owners: { [address: string]: number }; // ERC1155 only

    readonly contractPrettyName?: string;
    readonly description?: string;
    readonly tokenUri?: string;
    readonly minter?: string; // address
    readonly blockMinted?: number; // the block number when this NFT was minted
    readonly audioSrc?: string;
    readonly videoSrc?: string;
=======
export class NFTItemClass {
    indexer: IndexerNftItemResult;
    ready = true;
    preview: string;
    type: NftSourceType;
    source: string | undefined;
>>>>>>> fead4ac0

    constructor(
        precursorData: NftPrecursorData,
        contract: NFTContractClass,
    ) {
        this.contract = contract;
        this.contractAddress = contract.address;
        this.contractPrettyName = contract.name;

        this.name = precursorData.name;
        this.id = precursorData.id;
        this.metadata = precursorData.metadata;
        this.owner = precursorData.owner ?? '';
        this.owners = precursorData.owners ?? {};
        this.minter = precursorData.minter;
        this.tokenUri = precursorData.tokenUri;
        this.imageCache = precursorData.imageCache;
        this.blockMinted = precursorData.blockMinted;
        this.updated = precursorData.updated;
        this.description = precursorData.metadata?.description;

        this.attributes = ((precursorData.metadata?.attributes || []) as IndexerNftItemAttribute[]).map(attr => ({
            label: attr.trait_type,
            text: attr.value,
        }));

        const { preview, type, source } = this.extractMetadata();
        this.preview = preview;
<<<<<<< HEAD
        this.mediaType = type;
=======
        this.type = type as NftSourceType;
>>>>>>> fead4ac0
        this.source = source;
    }

    // getters
    get imageSrc(): string {
        return this.preview;
    }

    get isErc1155(): boolean {
        return this.contract.supportedInterfaces.includes('erc1155');
    }

    get isErc721(): boolean {
        return this.contract.supportedInterfaces.includes('erc721');
    }

    get numberOfOwners(): number {
        if (this.isErc721) {
            return 1;
        }

        return Object.keys(this.owners).length;
    }

    // this key property is useful when used as a key for the v-for directive
    get key(): string {
        return `nft-${this.contractAddress}-${this.id}`;
    }

    get isReady(): boolean {
        return this.ready;
    }


    // methods
    extractMetadata(): { preview: string, type: NftMediaType, source: string | undefined } {
        let type: NftMediaType = NFTSourceTypes.IMAGE;
        let preview = '';
        let source: string | undefined = undefined;

        // We are going to test the imageCache URL to see if it is a valid URL
        if (this.imageCache) {
            // first we create a regExp for the valid URL. e.g: "https://nfts.telos.net/40/0x552fd5743432eC2dAe222531e8b88bf7d2410FBc/344"
            const regExp = new RegExp('^(https?:\\/\\/)?' + // protocol
                '(nfts.telos.net\\/)' + // domain name
                '(\\d+\\/)' + // chain id
                '(0x[0-9a-fA-F]+\\/)' + // contract address
                '(\\d+)$'); // token id

            // then we test the imageCache URL against the regExp
            const match = regExp.test(this.imageCache);
            if (match) {
                // we return the 1440.webp version of it
                preview = this.imageCache.concat('/1440.webp');
            }
        }
        // if there's an image in the metadata, we return that
        if (!preview && this.metadata?.image) {
            preview = this.metadata.image as string;
        }

        if (!preview && this.metadata) {
            // this NFT is not a simple image and could be anything (including an image).
            // We need to look at the metadata
            const metadata = this.metadata as { [key: string]: string };
            // we iterate over the metadata properties
            for (const property in metadata) {
                const value = metadata[property];
                if (!value) {
                    continue;
                }
                // if the value is a string and contains a valid url of a known media format, use it.
                // image formats: .gif, .avif, .apng, .jpeg, .jpg, .jfif, .pjpeg, .pjp, .png, .svg, .webp
                if (
                    !preview &&  // if we already have a preview, we don't need to keep looking
                    typeof value === 'string' &&
                    value.match(/\.(gif|avif|apng|jpe?g|jfif|p?jpe?g|png|svg|webp)$/)
                ) {
                    preview = value;
                }
                // audio formats: .mp3, .wav, .aac, .webm
                if (
                    !source &&  // if we already have a source, we don't need to keep looking
                    typeof value === 'string' &&
                    value.match(/\.(mp3|wav|aac|webm)$/)
                ) {
                    type = NFTSourceTypes.AUDIO;
                    source = value;
                }
                // video formats: .mp4, .webm, .ogg
                if (
                    !source &&  // if we already have a source, we don't need to keep looking
                    typeof value === 'string' &&
                    value.match(/\.(mp4|webm|ogg)$/)
                ) {
                    type = NFTSourceTypes.VIDEO;
                    source = value;
                }

                const regex = /^data:(image|audio|video)\/\w+;base64,[\w+/=]+$/;

                const match = value.match(regex);

                if (match) {
                    const contentType = match[1];

                    if (contentType === 'image' && !preview) {
                        preview = value;
                    } else if (contentType === 'audio' && !source) {
                        type = NFTSourceTypes.AUDIO;
                        source = value;
                    } else if (contentType === 'video' && !source) {
                        type = NFTSourceTypes.VIDEO;
                        source = value;
                    }
                }

            }

            // particular case of media format webm. We need to determine if it is a video or audio
            if (source && source.match(/\.webm$/)) {
                this.ready = false;

                this.determineWebmType(source).then((_type) => {
                    if (_type === NFTSourceTypes.VIDEO) {
                        this.extractFirstFrameFromVideo(source as string).then((_preview) => {
                            this.preview = _preview;
                            this.ready = true;
                            this.notifyWatchers();
                        });
                    } else {
                        this.notifyWatchers();
                    }
                });
            } else {
                if (type === NFTSourceTypes.VIDEO) {
                    this.ready = false;
                    this.extractFirstFrameFromVideo(source as string).then((_preview) => {
                        this.preview = _preview;
                        this.ready = true;
                        this.notifyWatchers();
                    });
                }
            }
        }

        return { preview, type, source };
    }

    async determineWebmType(source: string): Promise<string> {
        return new Promise<string>((resolve, reject) => {
            const video = document.createElement('video');

            video.onloadedmetadata = function () {
                if (video.videoWidth > 0 && video.videoHeight > 0) {
                    resolve(NFTSourceTypes.VIDEO);
                } else {
                    resolve(NFTSourceTypes.AUDIO);
                }
            };

            video.onerror = function (e) {
                reject({ error: e, source });
            };

            video.src = source;
        });
    }

    async extractFirstFrameFromVideo(source: string): Promise<string> {
        return this.extractFrameFromVideo(source, 0);
    }

    async extractFrameFromVideo(source: string, time: number): Promise<string> {
        // this function seams not to wer in most of the cases. It returns a transparent image
        return new Promise<string>((resolve, reject) => {
            const video = document.createElement('video');

            video.onloadedmetadata = function () {
                video.currentTime = time;

                const canvas = document.createElement('canvas');

                canvas.width = video.videoWidth;
                canvas.height = video.videoHeight;

                const ctx = canvas.getContext('2d');
                if (ctx) {
                    // let's draw the video in the canvas
                    ctx.drawImage(video, 0, 0, canvas.width, canvas.height);

                    // now we test the color of the pixel in the middle of the canvas
                    const pixelData = ctx.getImageData((canvas.width / 2), (canvas.height / 2), 1, 1).data;
                    if (pixelData[3] === 0) {
                        // if it is transparent, it means that we don't have a preview for this video
                        resolve('');
                    } else {
                        // if the pixel is not transparent, we return the canvas as a dataURL
                        resolve(canvas.toDataURL());
                    }
                } else {
                    reject({ error: 'no context', source });
                }
            };

            video.onerror = function (e) {
                reject({ error: e, source });
            };

            video.src = source;
            video.setAttribute('crossOrigin', 'anonymous');
            video.preload = 'metadata';
            video.load();
        });
    }

    getQuantity(address?: string): number {
        if (this.isErc721) {
            return 1;
        }

        if (!address || typeof address !== 'string') {
            throw new Error('Error getting quantity: address must be provided for ERC1155 tokens');
        }

        return this.owners?.[address.toLowerCase()] || 0;
    }

    watchers: (() => void)[] = [];
    watch(cb: () => void): void {
        this.watchers.push(cb);
    }

    notifyWatchers(): void {
        this.watchers.forEach(w => w());
    }
}<|MERGE_RESOLUTION|>--- conflicted
+++ resolved
@@ -27,13 +27,8 @@
     blockMinted?: number;
 }
 
-<<<<<<< HEAD
-export type NftMediaType = 'image' | 'video' | 'audio' | 'none';
-export const NFTSourceTypes: Record<string, NftMediaType> = {
-=======
 export type NftSourceType = 'image' | 'video' | 'audio' | 'unknown';
 export const NFTSourceTypes: Record<string, NftSourceType> = {
->>>>>>> fead4ac0
     IMAGE: 'image',
     VIDEO: 'video',
     AUDIO: 'audio',
@@ -149,7 +144,6 @@
     }
 }
 
-<<<<<<< HEAD
 // use constructNft method to build an NFT from indexer data
 export class NFT {
     private preview: string;
@@ -164,7 +158,7 @@
     readonly contractAddress: string; // address
     readonly updated: number; // epoch
     readonly attributes: NftAttribute[];
-    readonly mediaType: NftMediaType;
+    readonly mediaType: NftSourceType;
     readonly owner: string; // ERC721 only
     readonly owners: { [address: string]: number }; // ERC1155 only
 
@@ -175,14 +169,6 @@
     readonly blockMinted?: number; // the block number when this NFT was minted
     readonly audioSrc?: string;
     readonly videoSrc?: string;
-=======
-export class NFTItemClass {
-    indexer: IndexerNftItemResult;
-    ready = true;
-    preview: string;
-    type: NftSourceType;
-    source: string | undefined;
->>>>>>> fead4ac0
 
     constructor(
         precursorData: NftPrecursorData,
@@ -211,11 +197,7 @@
 
         const { preview, type, source } = this.extractMetadata();
         this.preview = preview;
-<<<<<<< HEAD
         this.mediaType = type;
-=======
-        this.type = type as NftSourceType;
->>>>>>> fead4ac0
         this.source = source;
     }
 
@@ -251,8 +233,8 @@
 
 
     // methods
-    extractMetadata(): { preview: string, type: NftMediaType, source: string | undefined } {
-        let type: NftMediaType = NFTSourceTypes.IMAGE;
+    extractMetadata(): { preview: string, type: NftSourceType, source: string | undefined } {
+        let type: NftSourceType = NFTSourceTypes.IMAGE;
         let preview = '';
         let source: string | undefined = undefined;
 
