--- conflicted
+++ resolved
@@ -14,11 +14,8 @@
     getRPCEndpoint(): RpcEndpoint;
     getPriceData(): Promise<PriceChartData>;
     getUsdPrice(): Promise<number>;
-<<<<<<< HEAD
     getSystemTokens(): TokenClass[];
-=======
     getImportantTokensIdList(): string[];
     getNFTsInventory(address: string, filter: IndexerTransactionsFilter): Promise<NFTClass[]>;
     getNFTsCollection(contract: string, filter: IndexerTransactionsFilter): Promise<NFTClass[]>
->>>>>>> be97ed69
 }