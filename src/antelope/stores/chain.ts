/**
 * Chain: This store is responsible for managing specific data for each registered
 * chain to facilitate access and reading of its data.
 *
 * It handles both native Antelope chains and EVM chains. For each chain, a Chain object
 * is defined containing the specific data for the chain, such as name, endpoint,
 * token, etc.
 *
 * Internally, two chains are maintained, identified as the chain where the logged-in user
 * is located (loggedChain) and the chain being explored by the user (currentChain), which
 * may or may not coincide. The application can change the current chain at any time,
 * providing access to the data and accounts for that chain. On the other hand, the logged
 * chain is where the logged-in user is located and is where transactions are executed.
 * This last chain is automatically changed when the user logs in or logs out.
 */


import { defineStore } from 'pinia';

// main native chains
import EOS from 'src/antelope/chains/native/eos';
import Telos from 'src/antelope/chains/native/telos';
import UX from 'src/antelope/chains/native/ux';
import Wax from 'src/antelope/chains/native/wax';

// test native chains
import TelosTestnet from 'src/antelope/chains/native/telos-testnet';
import Jungle from 'src/antelope/chains/native/jungle';

// main evm chains
import TelosEVM from 'src/antelope/chains/evm/telos-evm';

// test evm chains
import TelosEVMTestnet from 'src/antelope/chains/evm/telos-evm-testnet';
import { getAntelope } from 'src/antelope';
import NativeChainSettings from 'src/antelope/chains/NativeChainSettings';
import EVMChainSettings from 'src/antelope/chains/EVMChainSettings';
import { createTraceFunction } from 'src/antelope/config';
import {
    AntelopeError,
    ChainSettings,
    Label,
    TokenClass,
    stlosAbiPreviewDeposit,
    stlosAbiPreviewRedeem,
} from 'src/antelope/types';
import { ethers } from 'ethers';

// dependencies --
import {
    CURRENT_CONTEXT,
    useFeedbackStore,
} from 'src/antelope';


export const settings: { [key: string]: ChainSettings } = {
    // Native chains
    'eos': new EOS('eos'),
    'telos': new Telos('telos'),
    'ux': new UX('ux'),
    'wax': new Wax('wax'),
    'telos-testnet': new TelosTestnet('telos-testnet'),
    'jungle': new Jungle('jungle'),
    // EVM chains
    'telos-evm': new TelosEVM('telos-evm'),
    'telos-evm-testnet': new TelosEVMTestnet('telos-evm-testnet'),
};

export interface ChainModel {
    apy: string;
    settings: ChainSettings;
    tokens: TokenClass[];
}

export interface EvmChainModel {
    apy: string;
    stakeRatio: ethers.BigNumber;
    unstakeRatio: ethers.BigNumber;
    gasPrice: ethers.BigNumber;
    settings: EVMChainSettings;
    tokens: TokenClass[];
}

export interface NativeChainModel {
    apy: string;
    settings: NativeChainSettings;
    tokens: TokenClass[];
}

const newChainModel = (network: string, isNative: boolean): ChainModel => {
    const model = {
        apy: '',
        stakeRatio: ethers.constants.Zero,
        unstakeRatio: ethers.constants.Zero,
        settings: settings[network],
        tokens: [],
    } as ChainModel;
    if (!isNative) {
        (model as EvmChainModel).gasPrice = ethers.constants.Zero;
    }
    return model;
};

export interface ChainState {
    // chains mapped by label
    __chains: { [label: Label]: ChainModel };
    // network settings
    __networks: { [network: string]: ChainSettings };
}

const store_name = 'chain';

export const useChainStore = defineStore(store_name, {
    state: (): ChainState => (chainInitialState),
    getters: {
        loggedChain: state => state.__chains[CURRENT_CONTEXT],
        currentChain: state => state.__chains[CURRENT_CONTEXT],
        loggedEvmChain: state => state.__chains[CURRENT_CONTEXT].settings.isNative() ? undefined : state.__chains[CURRENT_CONTEXT] as EvmChainModel,
        currentEvmChain: state => state.__chains[CURRENT_CONTEXT].settings.isNative() ? undefined : state.__chains[CURRENT_CONTEXT] as EvmChainModel,
        loggedNativeChain: state => state.__chains[CURRENT_CONTEXT].settings.isNative() ? state.__chains[CURRENT_CONTEXT] as NativeChainModel : undefined,
        currentNativeChain: state => state.__chains[CURRENT_CONTEXT].settings.isNative() ? state.__chains[CURRENT_CONTEXT] as NativeChainModel : undefined,
        getChain: state => (label: string) => state.__chains[label],
        getTokens: state => (label: string) => state.__chains[label].tokens,
        // TODO: remove the 'as EVMChainSettings' when the native chains are implemented
        // https://github.com/telosnetwork/telos-wallet/issues/246
        getExplorerUrl: () => (network: string) => (settings[network] as EVMChainSettings).getExplorerUrl(),
        getEcosystemUrl: () => (network: string) => (settings[network] as EVMChainSettings).getEcosystemUrl(),
        getNetworkSettings: () => (network: string) => settings[network],
        getStakedRatio: state => (label: string) => (state.__chains[label] as EvmChainModel).stakeRatio ?? ethers.constants.Zero,
        getUnstakedRatio: state => (label: string) => (state.__chains[label] as EvmChainModel).unstakeRatio ?? ethers.constants.Zero,
    },
    actions: {
        trace: createTraceFunction(store_name),
        // Updates ----
        async updateChainData(label: string): Promise<void> {
            this.trace('updateChainData');
            useFeedbackStore().setLoading('updateChainData');
            try {
                await Promise.all([
                    this.updateSettings(label),
                    this.updateApy(label),
                    this.updateGasPrice(label),
                    this.updateStakedRatio(label),
                ]);
            } catch (error) {
                console.error(error);
                throw new Error('antelope.chain.error_update_data');
            } finally {
                useFeedbackStore().unsetLoading('updateChainData');
            }
        },
        async updateSettings(label: string): Promise<void> {
            this.trace('updateSettings', label);
            try {
                const settings = this.getChain(label).settings as EVMChainSettings;
                settings.init().then(() => {
                    this.trace('updateSettings', label, '-> onChainIndexerReady.next()');
                    getAntelope().events.onChainIndexerReady.next({ label, ready: true });
                }).catch((error) => {
                    console.error(error);
                    throw new Error('antelope.chain.error_settings_not_found');
                });
            } catch (error) {
                console.error(error);
                throw new Error('antelope.chain.error_settings_not_found');
            }
        },
        async updateApy(label: string): Promise<void> {
            useFeedbackStore().setLoading('updateApy');
            this.trace('updateApy', label);
            const chain = this.getChain(label);
            try {
                chain.apy = await chain.settings.getApy();
            } catch (error) {
                console.error(error);
                throw new Error('antelope.chain.error_apy');
            } finally {
                useFeedbackStore().unsetLoading('updateApy');
            }
        },
        async updateStakedRatio(label: string): Promise<void> {
            // first we need the contract instance to be able to execute queries
            this.trace('actualUpdateStakedRatio', label);
            useFeedbackStore().setLoading('actualUpdateStakedRatio');
            const chain_settings = useChainStore().getChain(label).settings as EVMChainSettings;
            const sysToken = chain_settings.getSystemToken();
            const stkToken = chain_settings.getStakedSystemToken();

            const abi = [stlosAbiPreviewDeposit[0], stlosAbiPreviewRedeem[0]];
            const provider = await getAntelope().wallets.getWeb3Provider();
            const contractInstance = new ethers.Contract(stkToken.address, abi, provider);
            // Now we preview a deposit of 1 SYS to get the ratio
            const oneSys = ethers.utils.parseUnits('1.0', sysToken.decimals);
            const stakedRatio = await contractInstance.previewDeposit(oneSys.toString());
            const unstakedRatio:ethers.BigNumber = await contractInstance.previewRedeem(oneSys);
            // Finally we update the store
            this.setStakedRatio(label, stakedRatio);
            this.setUnstakedRatio(label, unstakedRatio);
            useFeedbackStore().unsetLoading('actualUpdateStakedRatio');
        },
<<<<<<< HEAD
        async updateStakedRatio(label: string): Promise<void> {
            this.trace('updateStakedRatio', label);
            const accountModel = useAccountStore().getAccount(label);
            try {
                if (accountModel && accountModel.account) {
                    // if the account is already logged, we can update the staked ratio
                    return this.actualUpdateStakedRatio(label);
                } else {
                    // if the account is not logged, we need to wait for the login and then update the staked ratio
                    return new Promise((resolve) => {
                        const sub = getAntelope().events.onAccountChanged.subscribe((result) => {
                            if (result.label === label) {
                                setTimeout(() => {
                                    sub.unsubscribe();
                                }, 0);
                                if (result.account) {
                                    // we need the user to be logged because the way of getting the staked ratio is by
                                    // executing an action from contract and that internally attempts retrieve the account from the provided signer
                                    resolve(this.actualUpdateStakedRatio(label));
                                }
                            }
                        });
                    });
                }
            } catch (error) {
                console.error(error);
                throw new Error('antelope.chain.error_staked_ratio');
            }
        },
=======
>>>>>>> f9a85a50
        async updateGasPrice(label: string): Promise<void> {
            useFeedbackStore().setLoading('updateGasPrice');
            this.trace('updateGasPrice');
            const chain = this.getChain(label);
            try {
                if (!chain.settings.isNative()) {
                    const wei = await (chain.settings as EVMChainSettings).getGasPrice();
                    (chain as EvmChainModel).gasPrice = wei;
                }
            } catch (error) {
                console.error(error);
            } finally {
                useFeedbackStore().unsetLoading('updateGasPrice');
            }
        },
        async updateTokenList(label: string): Promise<void> {
            useFeedbackStore().setLoading('updateTokenList');
            this.trace('updateTokenList');
            const chain = this.getChain(label);
            try {
                if (chain.settings.isNative()) {
                    chain.tokens = await (chain.settings as NativeChainSettings).getTokenList();
                } else {
                    chain.tokens = await (chain.settings as EVMChainSettings).getTokenList();
                }
            } catch (error) {
                console.error(error);
                throw new Error('antelope.chain.error_token_list');
            } finally {
                useFeedbackStore().unsetLoading('updateTokenList');
            }
        },
        // Commits ----
        setChain(label: string, network: string) {
            this.trace('setChain', label, network);
            if (network in settings) {
                // make the change only if they are different
                if (network !== this.__chains[label]?.settings.getNetwork()) {
                    this.__chains[label] = newChainModel(network, settings[network].isNative());
                    this.trace('setChain', label, network, '--> void this.updateChainData(label);');
                    void this.updateChainData(label);
                    getAntelope().events.onNetworkChanged.next(
                        { label, chain: this.__chains[label] },
                    );
                }
            } else {
                throw new AntelopeError('antelope.chain.error_invalid_network', { network });
            }
        },
        setStakedRatio(label: string, ratio: ethers.BigNumber) {
            const decimals = (this.getChain(label).settings as EVMChainSettings).getStakedSystemToken().decimals;
            const ratioNumber = parseFloat(ethers.utils.formatUnits(ratio, decimals));
            this.trace('setStakedRatio', label, ratio.toString(), ratioNumber);
            (this.__chains[label] as EvmChainModel).stakeRatio = ratio;
        },
        setUnstakedRatio(label: string, ratio: ethers.BigNumber) {
            const decimals = (this.getChain(label).settings as EVMChainSettings).getStakedSystemToken().decimals;
            const ratioNumber = parseFloat(ethers.utils.formatUnits(ratio, decimals));
            this.trace('setUnstakedRatio', label, ratio.toString(), ratioNumber);
            (this.__chains[label] as EvmChainModel).unstakeRatio = ratio;
        },
    },
});

const chainInitialState: ChainState = {
    __chains: {},
    __networks: settings,
};<|MERGE_RESOLUTION|>--- conflicted
+++ resolved
@@ -180,56 +180,32 @@
         },
         async updateStakedRatio(label: string): Promise<void> {
             // first we need the contract instance to be able to execute queries
-            this.trace('actualUpdateStakedRatio', label);
-            useFeedbackStore().setLoading('actualUpdateStakedRatio');
-            const chain_settings = useChainStore().getChain(label).settings as EVMChainSettings;
-            const sysToken = chain_settings.getSystemToken();
-            const stkToken = chain_settings.getStakedSystemToken();
-
-            const abi = [stlosAbiPreviewDeposit[0], stlosAbiPreviewRedeem[0]];
-            const provider = await getAntelope().wallets.getWeb3Provider();
-            const contractInstance = new ethers.Contract(stkToken.address, abi, provider);
-            // Now we preview a deposit of 1 SYS to get the ratio
-            const oneSys = ethers.utils.parseUnits('1.0', sysToken.decimals);
-            const stakedRatio = await contractInstance.previewDeposit(oneSys.toString());
-            const unstakedRatio:ethers.BigNumber = await contractInstance.previewRedeem(oneSys);
-            // Finally we update the store
-            this.setStakedRatio(label, stakedRatio);
-            this.setUnstakedRatio(label, unstakedRatio);
-            useFeedbackStore().unsetLoading('actualUpdateStakedRatio');
-        },
-<<<<<<< HEAD
-        async updateStakedRatio(label: string): Promise<void> {
             this.trace('updateStakedRatio', label);
-            const accountModel = useAccountStore().getAccount(label);
-            try {
-                if (accountModel && accountModel.account) {
-                    // if the account is already logged, we can update the staked ratio
-                    return this.actualUpdateStakedRatio(label);
-                } else {
-                    // if the account is not logged, we need to wait for the login and then update the staked ratio
-                    return new Promise((resolve) => {
-                        const sub = getAntelope().events.onAccountChanged.subscribe((result) => {
-                            if (result.label === label) {
-                                setTimeout(() => {
-                                    sub.unsubscribe();
-                                }, 0);
-                                if (result.account) {
-                                    // we need the user to be logged because the way of getting the staked ratio is by
-                                    // executing an action from contract and that internally attempts retrieve the account from the provided signer
-                                    resolve(this.actualUpdateStakedRatio(label));
-                                }
-                            }
-                        });
-                    });
-                }
-            } catch (error) {
-                console.error(error);
-                throw new Error('antelope.chain.error_staked_ratio');
-            }
-        },
-=======
->>>>>>> f9a85a50
+            const chain = this.getChain(label);
+            try {
+                useFeedbackStore().setLoading('updateStakedRatio');
+                if (!chain.settings.isNative()) {
+                    const chain_settings = chain.settings as EVMChainSettings;
+                    const sysToken = chain_settings.getSystemToken();
+                    const stkToken = chain_settings.getStakedSystemToken();
+
+                    const abi = [stlosAbiPreviewDeposit[0], stlosAbiPreviewRedeem[0]];
+                    const provider = await getAntelope().wallets.getWeb3Provider();
+                    const contractInstance = new ethers.Contract(stkToken.address, abi, provider);
+                    // Now we preview a deposit of 1 SYS to get the ratio
+                    const oneSys = ethers.utils.parseUnits('1.0', sysToken.decimals);
+                    const stakedRatio = await contractInstance.previewDeposit(oneSys.toString());
+                    const unstakedRatio:ethers.BigNumber = await contractInstance.previewRedeem(oneSys);
+                    // Finally we update the store
+                    this.setStakedRatio(label, stakedRatio);
+                    this.setUnstakedRatio(label, unstakedRatio);
+                }
+            } catch (error) {
+                console.error(error);
+            } finally {
+                useFeedbackStore().unsetLoading('updateStakedRatio');
+            }
+        },
         async updateGasPrice(label: string): Promise<void> {
             useFeedbackStore().setLoading('updateGasPrice');
             this.trace('updateGasPrice');
@@ -238,6 +214,8 @@
                 if (!chain.settings.isNative()) {
                     const wei = await (chain.settings as EVMChainSettings).getGasPrice();
                     (chain as EvmChainModel).gasPrice = wei;
+                } else {
+                    this.trace('updateGasPrice', label, 'Native chain has no gas costs');
                 }
             } catch (error) {
                 console.error(error);
@@ -269,7 +247,6 @@
                 // make the change only if they are different
                 if (network !== this.__chains[label]?.settings.getNetwork()) {
                     this.__chains[label] = newChainModel(network, settings[network].isNative());
-                    this.trace('setChain', label, network, '--> void this.updateChainData(label);');
                     void this.updateChainData(label);
                     getAntelope().events.onNetworkChanged.next(
                         { label, chain: this.__chains[label] },
@@ -280,16 +257,43 @@
             }
         },
         setStakedRatio(label: string, ratio: ethers.BigNumber) {
-            const decimals = (this.getChain(label).settings as EVMChainSettings).getStakedSystemToken().decimals;
-            const ratioNumber = parseFloat(ethers.utils.formatUnits(ratio, decimals));
-            this.trace('setStakedRatio', label, ratio.toString(), ratioNumber);
-            (this.__chains[label] as EvmChainModel).stakeRatio = ratio;
+            this.trace('setStakedRatio', label, ratio.toString());
+            const chain = this.getChain(label);
+            try {
+                if (!chain.settings.isNative()) {
+                    const decimals = (this.getChain(label).settings as EVMChainSettings).getStakedSystemToken().decimals;
+                    const ratioNumber = parseFloat(ethers.utils.formatUnits(ratio, decimals));
+                    this.trace('setStakedRatio', label, ratio.toString(), ratioNumber);
+                    (this.__chains[label] as EvmChainModel).stakeRatio = ratio;
+                } else {
+                    this.trace('setStakedRatio', label, 'Native chain has no staked ratio');
+                }
+            } catch (error) {
+                console.error(error);
+                throw new Error('antelope.chain.error_token_list');
+            } finally {
+                useFeedbackStore().unsetLoading('updateTokenList');
+            }
+
         },
         setUnstakedRatio(label: string, ratio: ethers.BigNumber) {
-            const decimals = (this.getChain(label).settings as EVMChainSettings).getStakedSystemToken().decimals;
-            const ratioNumber = parseFloat(ethers.utils.formatUnits(ratio, decimals));
-            this.trace('setUnstakedRatio', label, ratio.toString(), ratioNumber);
-            (this.__chains[label] as EvmChainModel).unstakeRatio = ratio;
+            this.trace('setUnstakedRatio', label, ratio.toString());
+            const chain = this.getChain(label);
+            try {
+                if (!chain.settings.isNative()) {
+                    const decimals = (this.getChain(label).settings as EVMChainSettings).getStakedSystemToken().decimals;
+                    const ratioNumber = parseFloat(ethers.utils.formatUnits(ratio, decimals));
+                    this.trace('setUnstakedRatio', label, ratio.toString(), ratioNumber);
+                    (this.__chains[label] as EvmChainModel).unstakeRatio = ratio;
+                } else {
+                    this.trace('setUnstakedRatio', label, 'Native chain has no unstaked ratio');
+                }
+            } catch (error) {
+                console.error(error);
+                throw new Error('antelope.chain.error_token_list');
+            } finally {
+                useFeedbackStore().unsetLoading('updateTokenList');
+            }
         },
     },
 });
