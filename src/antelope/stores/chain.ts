/**
 * Chain: This store is responsible for managing specific data for each registered
 * chain to facilitate access and reading of its data.
 *
 * It handles both native Antelope chains and EVM chains. For each chain, a Chain object
 * is defined containing the specific data for the chain, such as name, endpoint,
 * token, etc.
 *
 * Internally, two chains are maintained, identified as the chain where the logged-in user
 * is located (loggedChain) and the chain being explored by the user (currentChain), which
 * may or may not coincide. The application can change the current chain at any time,
 * providing access to the data and accounts for that chain. On the other hand, the logged
 * chain is where the logged-in user is located and is where transactions are executed.
 * This last chain is automatically changed when the user logs in or logs out.
 */


import { defineStore } from 'pinia';

// main native chains
import EOS from 'src/antelope/chains/native/eos';
import Telos from 'src/antelope/chains/native/telos';
import UX from 'src/antelope/chains/native/ux';
import Wax from 'src/antelope/chains/native/wax';

// test native chains
import TelosTestnet from 'src/antelope/chains/native/telos-testnet';
import Jungle from 'src/antelope/chains/native/jungle';

// main evm chains
import TelosEVM from 'src/antelope/chains/evm/telos-evm';

// test evm chains
import TelosEVMTestnet from 'src/antelope/chains/evm/telos-evm-testnet';
import { getAntelope } from 'src/antelope';
import NativeChainSettings from 'src/antelope/chains/NativeChainSettings';
import EVMChainSettings from 'src/antelope/chains/EVMChainSettings';
import { createTraceFunction } from 'src/antelope/config';
import {
    AntelopeError,
    ChainSettings,
    Label,
    TokenClass,
    stlosAbiPreviewDeposit,
    stlosAbiPreviewRedeem,
} from 'src/antelope/types';
import { ethers } from 'ethers';

// dependencies --
import {
    CURRENT_CONTEXT,
    useFeedbackStore,
} from 'src/antelope';


export const settings: { [key: string]: ChainSettings } = {
    // Native chains
    'eos': new EOS('eos'),
    'telos': new Telos('telos'),
    'ux': new UX('ux'),
    'wax': new Wax('wax'),
    'telos-testnet': new TelosTestnet('telos-testnet'),
    'jungle': new Jungle('jungle'),
    // EVM chains
    'telos-evm': new TelosEVM('telos-evm'),
    'telos-evm-testnet': new TelosEVMTestnet('telos-evm-testnet'),
};

export interface ChainModel {
    lastUpdate: number;
    apy: string;
    settings: ChainSettings;
    tokens: TokenClass[];
}

export interface EvmChainModel {
    lastUpdate: number;
    apy: string;
    stakeRatio: ethers.BigNumber;
    unstakeRatio: ethers.BigNumber;
    gasPrice: ethers.BigNumber;
    settings: EVMChainSettings;
    tokens: TokenClass[];
}

export interface NativeChainModel {
    lastUpdate: number;
    apy: string;
    settings: NativeChainSettings;
    tokens: TokenClass[];
}

const newChainModel = (network: string, isNative: boolean): ChainModel => {
    const model = {
        lastUpdate: 0,
        apy: '',
        stakeRatio: ethers.constants.Zero,
        unstakeRatio: ethers.constants.Zero,
        settings: settings[network],
        tokens: [],
    } as ChainModel;
    if (!isNative) {
        (model as EvmChainModel).gasPrice = ethers.constants.Zero;
    }
    return model;
};

export interface ChainState {
    // chains mapped by label
    __chains: { [label: Label]: ChainModel };
    // network settings
    __networks: { [network: string]: ChainSettings };
}

const store_name = 'chain';

export const useChainStore = defineStore(store_name, {
    state: (): ChainState => (chainInitialState),
    getters: {
        loggedChain: state => state.__chains[CURRENT_CONTEXT],
        currentChain: state => state.__chains[CURRENT_CONTEXT],
        loggedEvmChain: state => state.__chains[CURRENT_CONTEXT].settings.isNative() ? undefined : state.__chains[CURRENT_CONTEXT] as EvmChainModel,
        currentEvmChain: state => state.__chains[CURRENT_CONTEXT]?.settings.isNative() ? undefined : state.__chains[CURRENT_CONTEXT] as EvmChainModel,
        loggedNativeChain: state => state.__chains[CURRENT_CONTEXT].settings.isNative() ? state.__chains[CURRENT_CONTEXT] as NativeChainModel : undefined,
        currentNativeChain: state => state.__chains[CURRENT_CONTEXT].settings.isNative() ? state.__chains[CURRENT_CONTEXT] as NativeChainModel : undefined,
        getChain: state => (label: string) => state.__chains[label],
        getTokens: state => (label: string) => state.__chains[label].tokens,
        // TODO: remove the 'as EVMChainSettings' when the native chains are implemented
        // https://github.com/telosnetwork/telos-wallet/issues/246
        getExplorerUrl: () => (network: string) => (settings[network] as EVMChainSettings).getExplorerUrl(),
        getEcosystemUrl: () => (network: string) => (settings[network] as EVMChainSettings).getEcosystemUrl(),
        getBridgeUrl: () => (network: string) => (settings[network] as EVMChainSettings).getBridgeUrl(),
        getNetworkSettings: () => (network: string) => settings[network],
        getStakedRatio: state => (label: string) => (state.__chains[label] as EvmChainModel).stakeRatio ?? ethers.constants.Zero,
        getUnstakedRatio: state => (label: string) => (state.__chains[label] as EvmChainModel).unstakeRatio ?? ethers.constants.Zero,
    },
    actions: {
        trace: createTraceFunction(store_name),
        // Updates ----
        async updateChainData(label: string): Promise<void> {
            this.trace('updateChainData');
            useFeedbackStore().setLoading('updateChainData');
            try {
                const chain = this.getChain(label);
                const now = Date.now();
                const tolerance = 1000 * 10; // 10 seconds
                const isUpToDate = now - chain.lastUpdate < tolerance;
                if (isUpToDate) {
                    // This avoid to update the chain data if the user switches from one chain to another and back
                    this.trace('updateChainData', label, '-> already up to date');
                } else {
                    this.setChainLastUpdate(label, Date.now());
                    await Promise.all([
                        this.updateSettings(label),
                        this.updateApy(label),
                        this.updateGasPrice(label),
                        this.updateStakedRatio(label),
                    ]);
                }
            } catch (error) {
                console.error(error);
                throw new Error('antelope.chain.error_update_data');
            } finally {
                useFeedbackStore().unsetLoading('updateChainData');
            }
        },
        async updateSettings(label: string): Promise<void> {
            this.trace('updateSettings', label);
            try {
                const settings = this.getChain(label).settings as EVMChainSettings;
                settings.init().then(() => {
                    this.trace('updateSettings', label, '-> onChainIndexerReady.next()');
                    getAntelope().events.onChainIndexerReady.next({ label, ready: true });
                }).catch((error) => {
                    console.error(error);
                    throw new Error('antelope.chain.error_settings_not_found');
                });
            } catch (error) {
                console.error(error);
                throw new Error('antelope.chain.error_settings_not_found');
            }
        },
        async updateApy(label: string): Promise<void> {
            useFeedbackStore().setLoading('updateApy');
            this.trace('updateApy', label);
            const chain = this.getChain(label);
            try {
                chain.apy = await chain.settings.getApy();
            } catch (error) {
                console.error(error);
                throw new Error('antelope.chain.error_apy');
            } finally {
                useFeedbackStore().unsetLoading('updateApy');
            }
        },
        async updateStakedRatio(label: string): Promise<void> {
            // first we need the contract instance to be able to execute queries
            this.trace('updateStakedRatio', label);
            const chain = this.getChain(label);
            try {
                useFeedbackStore().setLoading('updateStakedRatio');
                if (!chain.settings.isNative()) {
                    const chain_settings = chain.settings as EVMChainSettings;
                    const sysToken = chain_settings.getSystemToken();
                    const stkToken = chain_settings.getStakedSystemToken();

<<<<<<< HEAD
                    const abi = [stlosAbiPreviewDeposit[0], stlosAbiPreviewRedeem[0]];
                    const provider = await getAntelope().wallets.getWeb3Provider();
                    const contractInstance = new ethers.Contract(stkToken.address, abi, provider);
                    // Now we preview a deposit of 1 SYS to get the ratio
                    const oneSys = ethers.utils.parseUnits('1.0', sysToken.decimals);
                    const stakedRatio = await contractInstance.previewDeposit(oneSys.toString());
                    const unstakedRatio:ethers.BigNumber = await contractInstance.previewRedeem(oneSys);
                    // Finally we update the store
                    this.setStakedRatio(label, stakedRatio);
                    this.setUnstakedRatio(label, unstakedRatio);
                }
            } catch (error) {
                console.error(error);
            } finally {
                useFeedbackStore().unsetLoading('updateStakedRatio');
            }
=======
            const abi = [stlosAbiPreviewDeposit[0], stlosAbiPreviewRedeem[0]];
            const provider = await getAntelope().wallets.getWeb3Provider(label);
            const contractInstance = new ethers.Contract(stkToken.address, abi, provider);
            // Now we preview a deposit of 1 SYS to get the ratio
            const oneSys = ethers.utils.parseUnits('1.0', sysToken.decimals);
            const stakedRatio = await contractInstance.previewDeposit(oneSys.toString());
            const unstakedRatio:ethers.BigNumber = await contractInstance.previewRedeem(oneSys);
            // Finally we update the store
            this.setStakedRatio(label, stakedRatio);
            this.setUnstakedRatio(label, unstakedRatio);
            useFeedbackStore().unsetLoading('actualUpdateStakedRatio');
>>>>>>> cefae351
        },
        async updateGasPrice(label: string): Promise<void> {
            useFeedbackStore().setLoading('updateGasPrice');
            this.trace('updateGasPrice');
            const chain = this.getChain(label);
            try {
                if (!chain.settings.isNative()) {
                    const wei = await (chain.settings as EVMChainSettings).getGasPrice();
                    (chain as EvmChainModel).gasPrice = wei;
                } else {
                    this.trace('updateGasPrice', label, 'Native chain has no gas costs');
                }
            } catch (error) {
                console.error(error);
            } finally {
                useFeedbackStore().unsetLoading('updateGasPrice');
            }
        },
        async updateTokenList(label: string): Promise<void> {
            useFeedbackStore().setLoading('updateTokenList');
            this.trace('updateTokenList');
            const chain = this.getChain(label);
            try {
                if (chain.settings.isNative()) {
                    chain.tokens = await (chain.settings as NativeChainSettings).getTokenList();
                } else {
                    chain.tokens = await (chain.settings as EVMChainSettings).getTokenList();
                }
            } catch (error) {
                console.error(error);
                throw new Error('antelope.chain.error_token_list');
            } finally {
                useFeedbackStore().unsetLoading('updateTokenList');
            }
        },
        // Commits ----
        setChain(label: string, network: string) {
            this.trace('setChain', label, network);
            if (network in settings) {
                // make the change only if they are different
                if (network !== this.__chains[label]?.settings.getNetwork()) {
                    this.__chains[label] = newChainModel(network, settings[network].isNative());
                    void this.updateChainData(label);
                    getAntelope().events.onNetworkChanged.next(
                        { label, chain: this.__chains[label] },
                    );
                }
            } else {
                throw new AntelopeError('antelope.chain.error_invalid_network', { network });
            }
        },
        setStakedRatio(label: string, ratio: ethers.BigNumber) {
            this.trace('setStakedRatio', label, ratio.toString());
            const chain = this.getChain(label);
            try {
                if (!chain.settings.isNative()) {
                    const decimals = (this.getChain(label).settings as EVMChainSettings).getStakedSystemToken().decimals;
                    const ratioNumber = parseFloat(ethers.utils.formatUnits(ratio, decimals));
                    this.trace('setStakedRatio', label, ratio.toString(), ratioNumber);
                    (this.__chains[label] as EvmChainModel).stakeRatio = ratio;
                } else {
                    this.trace('setStakedRatio', label, 'Native chain has no staked ratio');
                }
            } catch (error) {
                console.error(error);
                throw new Error('antelope.chain.error_token_list');
            } finally {
                useFeedbackStore().unsetLoading('updateTokenList');
            }

        },
        setUnstakedRatio(label: string, ratio: ethers.BigNumber) {
            this.trace('setUnstakedRatio', label, ratio.toString());
            const chain = this.getChain(label);
            try {
                if (!chain.settings.isNative()) {
                    const decimals = (this.getChain(label).settings as EVMChainSettings).getStakedSystemToken().decimals;
                    const ratioNumber = parseFloat(ethers.utils.formatUnits(ratio, decimals));
                    this.trace('setUnstakedRatio', label, ratio.toString(), ratioNumber);
                    (this.__chains[label] as EvmChainModel).unstakeRatio = ratio;
                } else {
                    this.trace('setUnstakedRatio', label, 'Native chain has no unstaked ratio');
                }
            } catch (error) {
                console.error(error);
                throw new Error('antelope.chain.error_token_list');
            } finally {
                useFeedbackStore().unsetLoading('updateTokenList');
            }
        },
        setChainLastUpdate(label: string, timestamp: number) {
            this.trace('setChainLastUpdate', label, timestamp);
            this.__chains[label].lastUpdate = timestamp;
        },
    },
});

const chainInitialState: ChainState = {
    __chains: {},
    __networks: settings,
};<|MERGE_RESOLUTION|>--- conflicted
+++ resolved
@@ -204,7 +204,6 @@
                     const sysToken = chain_settings.getSystemToken();
                     const stkToken = chain_settings.getStakedSystemToken();
 
-<<<<<<< HEAD
                     const abi = [stlosAbiPreviewDeposit[0], stlosAbiPreviewRedeem[0]];
                     const provider = await getAntelope().wallets.getWeb3Provider();
                     const contractInstance = new ethers.Contract(stkToken.address, abi, provider);
@@ -221,19 +220,6 @@
             } finally {
                 useFeedbackStore().unsetLoading('updateStakedRatio');
             }
-=======
-            const abi = [stlosAbiPreviewDeposit[0], stlosAbiPreviewRedeem[0]];
-            const provider = await getAntelope().wallets.getWeb3Provider(label);
-            const contractInstance = new ethers.Contract(stkToken.address, abi, provider);
-            // Now we preview a deposit of 1 SYS to get the ratio
-            const oneSys = ethers.utils.parseUnits('1.0', sysToken.decimals);
-            const stakedRatio = await contractInstance.previewDeposit(oneSys.toString());
-            const unstakedRatio:ethers.BigNumber = await contractInstance.previewRedeem(oneSys);
-            // Finally we update the store
-            this.setStakedRatio(label, stakedRatio);
-            this.setUnstakedRatio(label, unstakedRatio);
-            useFeedbackStore().unsetLoading('actualUpdateStakedRatio');
->>>>>>> cefae351
         },
         async updateGasPrice(label: string): Promise<void> {
             useFeedbackStore().setLoading('updateGasPrice');
