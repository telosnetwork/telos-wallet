--- conflicted
+++ resolved
@@ -143,19 +143,10 @@
             this.trace('updateChainData');
             useFeedbackStore().setLoading('updateChainData');
             try {
-<<<<<<< HEAD
-                const chain = useChainStore().getChain(label);
-                const now = Date.now();
-                const tolerance = 10 * 60 * 1000; // 10 minutes
-                const lastUpdate = chain.lastUpdate;
-                const isUpToDate = now - lastUpdate < tolerance;
-                this.trace('updateChainData', { isUpToDate, now, lastUpdate, tolerance });
-=======
                 const chain = this.getChain(label);
                 const now = Date.now();
                 const tolerance = 1000 * 10; // 10 seconds
                 const isUpToDate = now - chain.lastUpdate < tolerance;
->>>>>>> 733191f8
                 if (isUpToDate) {
                     // This avoid to update the chain data if the user switches from one chain to another and back
                     this.trace('updateChainData', label, '-> already up to date');
@@ -207,11 +198,7 @@
         async updateStakedRatio(label: string): Promise<void> {
             // first we need the contract instance to be able to execute queries
             this.trace('updateStakedRatio', label);
-<<<<<<< HEAD
-            const chain = useChainStore().getChain(label);
-=======
             const chain = this.getChain(label);
->>>>>>> 733191f8
             try {
                 useFeedbackStore().setLoading('updateStakedRatio');
                 if (!chain.settings.isNative()) {
@@ -220,11 +207,7 @@
                     const stkToken = chain_settings.getStakedSystemToken();
 
                     const abi = [stlosAbiPreviewDeposit[0], stlosAbiPreviewRedeem[0]];
-<<<<<<< HEAD
                     const provider = await getAntelope().wallets.getWeb3Provider(label);
-=======
-                    const provider = await getAntelope().wallets.getWeb3Provider();
->>>>>>> 733191f8
                     const contractInstance = new ethers.Contract(stkToken.address, abi, provider);
                     // Now we preview a deposit of 1 SYS to get the ratio
                     const oneSys = ethers.utils.parseUnits('1.0', sysToken.decimals);
@@ -299,17 +282,10 @@
         },
         setStakedRatio(label: string, ratio: ethers.BigNumber) {
             this.trace('setStakedRatio', label, ratio.toString());
-<<<<<<< HEAD
-            const chain = useChainStore().getChain(label);
-            try {
-                if (!chain.settings.isNative()) {
-                    const decimals = (useChainStore().getChain(label).settings as EVMChainSettings).getStakedSystemToken().decimals;
-=======
             const chain = this.getChain(label);
             try {
                 if (!chain.settings.isNative()) {
                     const decimals = (this.getChain(label).settings as EVMChainSettings).getStakedSystemToken().decimals;
->>>>>>> 733191f8
                     const ratioNumber = parseFloat(ethers.utils.formatUnits(ratio, decimals));
                     this.trace('setStakedRatio', label, ratio.toString(), ratioNumber);
                     (this.__chains[label] as EvmChainModel).stakeRatio = ratio;
@@ -326,17 +302,10 @@
         },
         setUnstakedRatio(label: string, ratio: ethers.BigNumber) {
             this.trace('setUnstakedRatio', label, ratio.toString());
-<<<<<<< HEAD
-            const chain = useChainStore().getChain(label);
-            try {
-                if (!chain.settings.isNative()) {
-                    const decimals = (useChainStore().getChain(label).settings as EVMChainSettings).getStakedSystemToken().decimals;
-=======
             const chain = this.getChain(label);
             try {
                 if (!chain.settings.isNative()) {
                     const decimals = (this.getChain(label).settings as EVMChainSettings).getStakedSystemToken().decimals;
->>>>>>> 733191f8
                     const ratioNumber = parseFloat(ethers.utils.formatUnits(ratio, decimals));
                     this.trace('setUnstakedRatio', label, ratio.toString(), ratioNumber);
                     (this.__chains[label] as EvmChainModel).unstakeRatio = ratio;
