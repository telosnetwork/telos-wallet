/**
 * Balances: This store is responsible for managing liquid balances (both retrieving
 * and listing balances, as well as executing transfers) for the accounts set in the
 * Account store.
 *
 * To achieve this, it communicates with the Chain and Tokens stores to obtain a list of
 * known tokens within the network to which the account belongs.
 *
 * Whenever the logged account or the current account changes in the store, the
 * corresponding handlers are called to update the balances for that account and make
 * them available for local querying.
 */

import { defineStore } from 'pinia';
import { AccountModel, useAccountStore } from 'src/antelope/stores/account';
import {
    createTraceFunction,
    isTracingAll,
    useFeedbackStore,
} from 'src/antelope/stores/feedback';
import { errorToString } from 'src/antelope/config';
import { getAntelope } from '..';
import {
    AntelopeError,
    EvmToken,
    EvmTransactionResponse,
    Label,
    NativeToken,
    NativeTransactionResponse,
    Token,
    TransactionResponse,
} from 'src/antelope/types';
import NativeChainSettings from 'src/antelope/chains/NativeChainSettings';
import { useChainStore } from 'src/antelope/stores/chain';
import EVMChainSettings from 'src/antelope/chains/EVMChainSettings';
import { useEVMStore } from 'src/antelope/stores/evm';
import { formatWei } from 'src/antelope/stores/utils';
import { BigNumber, ethers } from 'ethers';
import { toRaw } from 'vue';
import { FetchBalanceResult, SendTransactionResult, fetchBalance, getAccount, getNetwork, prepareSendTransaction, prepareWriteContract, sendTransaction, writeContract } from '@wagmi/core';

export interface BalancesState {
    __balances:  { [label: Label]: Token[] };
}

type addressString = `0x${string}`; // required wagmi type

const store_name = 'balances';
const ERC_20 = 'erc20';

export const useBalancesStore = defineStore(store_name, {
    state: (): BalancesState => (balancesInitialState),
    getters: {
        loggedBalances: state => state.__balances['logged'] ?? [],
        currentBalances: state => state.__balances['current'] ?? [],
        nativeBalances: state => (state.__balances['current'] ?? []) as NativeToken[],
        evmBalances: state => (state.__balances['current'] ?? []) as EvmToken[],
        getBalances: state => (label: string) => state.__balances[label] ?? [],
    },
    actions: {
        trace: createTraceFunction(store_name),
        init: () => {
            useFeedbackStore().setDebug(store_name, isTracingAll());
            getAntelope().events.onAccountChanged.subscribe({
                next: async ({ label, account }) => {
                    await useBalancesStore().updateBalancesForAccount(label, toRaw(account));
                },
            });

            // update logged balances every 10 seconds only if the user is logged
            setInterval(async () => {
                if (useAccountStore().loggedAccount) {
                    await useBalancesStore().updateBalancesForAccount('logged', useAccountStore().loggedAccount);
                }
            }, 10000);

        },
        async updateBalancesForAccount(label: string, account: AccountModel | null) {
            this.trace('updateBalancesForAccount', label, account);

            try {
                useFeedbackStore().setLoading('updateBalancesForAccount');
                const chain = useChainStore().getChain(label);
                if (chain.settings.isNative()) {
                    const chain_settings = chain.settings as NativeChainSettings;
                    if (account?.account) {
                        this.__balances[label] = await chain_settings.getTokens(account.account);
                        useFeedbackStore().unsetLoading('updateBalancesForAccount');
                    }
                } else {
                    const chain_settings = chain.settings as EVMChainSettings;
                    if (account?.account) {
<<<<<<< HEAD
                        this.__balances[label] = this.__balances[label] ?? [];
                        const tokens = await chain_settings.getTokenList();
                        await this.updateSystemBalanceForAccount(label, account.account);
                        this.trace('updateBalancesForAccount', 'tokens:', toRaw(tokens));
                        const evm = useEVMStore();
                        let promises: Promise<void>[] = [];
=======
                        if (chain_settings.hasIndexSupport()) {
                            if (account?.account) {
                                this.__balances[label] = await chain_settings.getAllBalances(account.account);
                                this.sortBalances(label);
                                useFeedbackStore().unsetLoading('updateBalancesForAccount');
                            }
                        } else {
                            // In case the chain does not support index, we need to fetch the balances using Web3
                            this.__balances[label] = this.__balances[label] ?? [];
                            const tokens = await chain_settings.getTokenList();
                            this.updateSystemBalanceForAccount(label, account.account);
                            this.trace('updateBalancesForAccount', 'tokens:', toRaw(tokens));
                            const evm = useEVMStore();
                            let promises: Promise<void>[] = [];
>>>>>>> 08aa6fd5

                            if (localStorage.getItem('wagmi.connected')) {

                                promises = tokens.map(async (token) => {
                                    fetchBalance({
                                        address: getAccount().address as addressString,
                                        chainId: getNetwork().chain?.id,
                                        token: token.address as addressString,
                                    }).then((balanceBn: FetchBalanceResult) => {
                                        this.processBalanceForToken(label, token, balanceBn.value);
                                    });
                                });

                            } else {
                                promises = tokens
                                    .map(token => evm.getERC20TokenBalance(account.account, token.address)
                                        .then((balanceBn: BigNumber) => {
                                            this.processBalanceForToken(label, token, balanceBn);
                                        }),
                                    );

                            }

                            Promise.allSettled(promises).then(() => {
                                useFeedbackStore().unsetLoading('updateBalancesForAccount');
                                this.trace('updateBalancesForAccount', 'balances:', toRaw(this.__balances[label]));
                            });
                        }
                    }
                }
            } catch (error) {
                useFeedbackStore().unsetLoading('updateBalancesForAccount');
                console.error('Error: ', errorToString(error));
            }
        },

        async updateSystemBalanceForAccount(label: string, address: string): Promise<void> {
            const evm = useEVMStore();
            const provider = toRaw(evm.rpcProvider);
            const chain_settings = useChainStore().getChain(label).settings as EVMChainSettings;
            const token = chain_settings.getSystemToken();
            token.price = await chain_settings.getUsdPrice();

            if (provider) {
                const balanceBn = await provider.getBalance(address);
                this.processBalanceForToken(label, token, balanceBn);
            } else if (localStorage.getItem('wagmi.connected')) {
                const balanceBn = await fetchBalance({
                    address: getAccount().address as addressString,
                    chainId: getNetwork().chain?.id,
                });
                this.processBalanceForToken(label, token, balanceBn.value);
            } else {
                throw new AntelopeError('antelope.evm.error_no_provider');
            }
        },
        shouldAddTokenBalance(label: string, balanceBn: BigNumber, token: EvmToken): boolean {
            const importantTokens = useChainStore().getChain(label).settings.getImportantTokensIdList();
            let result = false;
            if (importantTokens.includes(token.tokenId)) {
                // if the token is important, we always add it. Even with 0 balance.
                result = true;
            } else {
                result = !balanceBn.isNegative() && !balanceBn.isZero();
            }
            this.trace('shouldAddTokenBalance', label, ethers.utils.formatUnits(balanceBn, token.decimals), token.symbol, '=>', result);
            return result;
        },
        processBalanceForToken(label: string, token: EvmToken, balanceBn: BigNumber): void {
            this.trace('processBalanceForToken', label, ethers.utils.formatUnits(balanceBn, token.decimals), token.symbol);
            const balance = `${formatWei(balanceBn, token.decimals, 4)}`;
            const fullBalance = `${formatWei(balanceBn, token.decimals, token.decimals)}`;
            const fiatBalance = token.price > 0 ? `${parseFloat(balance) * token.price}` : '';

            const tokenBalance = {
                ...token,
                balanceBn,
                balance,
                fullBalance,
                fiatBalance,
            } as EvmToken;

            if (this.shouldAddTokenBalance(label, balanceBn, token)) {
                this.addNewBalance(label, tokenBalance);
            } else {
                this.removeBalance(label, tokenBalance);
            }
        },
        async subscribeForTransactionReceipt(response: TransactionResponse): Promise<TransactionResponse> {
            this.trace('subscribeForTransactionReceipt', response.hash);
            const provider = toRaw(useEVMStore().rpcProvider);
            if (provider) {
                // instead of await, we use then() to return the response immediately
                // and perform the balance update in the background
                provider.waitForTransaction(response.hash).then((receipt: ethers.providers.TransactionReceipt) => {
                    this.trace('subscribeForTransactionReceipt', response.hash, 'receipt:', receipt.status, receipt);
                    if (receipt.status === 1) {
                        const account = useAccountStore().loggedAccount;
                        if (account?.account) {
                            this.updateBalancesForAccount('logged', account);
                        }
                    }
                    // TODO: should we notify the user that the transaction succeeded of failed?
                    // https://github.com/telosnetwork/telos-wallet/issues/328
                });
            } else {
                throw new AntelopeError('antelope.evm.error_no_provider');
            }
            return response;
        },
        async transferTokens(token: Token, to: string, amount: BigNumber, memo?: string): Promise<TransactionResponse> {
            this.trace('transferTokens', token, to, amount.toString(), memo);
            const label = 'logged';
            try {
                useFeedbackStore().setLoading('transferTokens');
                const chain = useChainStore().loggedChain;
                if (chain.settings.isNative()) {
                    const chain_settings = chain.settings as NativeChainSettings;
                    const account = useAccountStore().loggedAccount;
                    return await this.transferNativeTokens(chain_settings, account, token as NativeToken, to, amount, memo ?? '')
                        .then(this.subscribeForTransactionReceipt);
                } else {
                    const chain_settings = chain.settings as EVMChainSettings;
                    const account = useAccountStore().loggedAccount;
                    return await this.transferEVMTokens(chain_settings, account, token as EvmToken, to, amount)
                        .then(this.subscribeForTransactionReceipt);
                }
            } catch (error) {
                console.error('Error: ', errorToString(error));
                throw error;
            } finally {
                useFeedbackStore().unsetLoading('transferTokens');
                await useBalancesStore().updateBalancesForAccount(label, toRaw(useAccountStore().loggedAccount));
            }
        },
        async transferNativeTokens(
            settings: NativeChainSettings,
            account: AccountModel,
            token: NativeToken,
            to: string,
            amount: BigNumber,
            memo: string,
        ): Promise<NativeTransactionResponse> {
            this.trace('transferNativeTokens', settings, account, token, to, amount.toString(), memo);
            try {
                useFeedbackStore().setLoading('transferNativeTokens');
                return useAccountStore().sendAction({
                    name: 'transfer',
                    account: token.contract,
                    data: {
                        from: account.account,
                        to,
                        quantity: `${formatWei(amount, token.precision)} ${token.symbol}`,
                        memo,
                    },
                    actor: account.account,
                    permission: 'active',
                });
            } catch (error) {
                console.error('Error: ', errorToString(error));
                throw error;
            } finally {
                useFeedbackStore().unsetLoading('transferNativeTokens');
            }
        },
        async transferEVMTokens(
            settings: EVMChainSettings,
            account: AccountModel,
            token: EvmToken,
            to: string,
            amount: BigNumber,
        ): Promise<EvmTransactionResponse | SendTransactionResult> {
            this.trace('transferEVMTokens', settings, account, token, to, amount.toString());
            try {
                useFeedbackStore().setLoading('transferEVMTokens');

                if (localStorage.getItem('wagmi.connected')) {
                    return await this.transferWalletConnect(token, to, amount);
                } else {
                    return await this.transferMetaMask(token, to, amount);
                }
            } catch (error) {
                console.error('Error: ', errorToString(error));
                throw new Error('antelope.balances.error_at_transfer_tokens');
            } finally {
                useFeedbackStore().unsetLoading('transferEVMTokens');
            }
        },

        async transferWalletConnect(token: EvmToken, to: string, amount: BigNumber): Promise<SendTransactionResult>{
            if (token.isSystem) {

                const config = await prepareSendTransaction({
                    request: {
                        to,
                        value: amount,
                    },
                });

                return await sendTransaction(config);
            } else {

                const config = await prepareWriteContract({
                    address: token.address as addressString,
                    abi: useEVMStore().getTokenABI(ERC_20),
                    functionName: 'transfer',
                    args: [to, amount],
                });

                return await writeContract(config);
            }
        },

        async transferMetaMask(token: EvmToken, to: string, amount: BigNumber): Promise<EvmTransactionResponse> {
            const evm = useEVMStore();

            if (token.isSystem) {
                return evm.sendSystemToken(to, amount);
            } else {
                const contract = await evm.getContract(token.address, ERC_20);
                if (contract) {
                    const contractInstance = contract.getContractInstance();
                    const amountInWei = amount.toString();
                    return contractInstance.transfer(to, amountInWei);
                } else {
                    throw new AntelopeError('antelope.balances.error_token_contract_not_found', { address: token.address });
                }
            }
        },
        // sorting ----------
        splitTokensBasedOnHasFiatValue(tokens: EvmToken[]): [EvmToken[], EvmToken[]] {
            const tokenHasFiatValue = (token: EvmToken) => !!token.fiatBalance;

            const sortByFiatValue = (t1: EvmToken, t2: EvmToken) => {
                const fiatValueOne = ethers.utils.parseUnits(t1.fiatBalance ?? '0', t1.decimals);
                const fiatValueTwo = ethers.utils.parseUnits(t2.fiatBalance ?? '0', t2.decimals);
                return fiatValueOne.gt(fiatValueTwo) ? -1 : 1;
            };

            const sortByTokenBalance = (t1: EvmToken, t2: EvmToken) => t1.balanceBn.gt(t2.balanceBn) ? -1 : 1;

            const tokensWithFiatValue   = tokens.filter(token => tokenHasFiatValue(token)).sort(sortByFiatValue);
            const tokensWithNoFiatValue = tokens.filter(token => !tokenHasFiatValue(token)).sort(sortByTokenBalance);

            // always show all tokens with fiat values before all tokens without
            return [tokensWithFiatValue, tokensWithNoFiatValue];
        },
        sortBalances(label: string): void {
            this.trace('sortBalances', label);
            // TODO: refactor this to be EVM agnostic
            // https://github.com/telosnetwork/telos-wallet/issues/280
            const allTokens = this.__balances[label] as EvmToken[];
            const [tokensWithFiatValue, tokensWithoutFiatValue] = this.splitTokensBasedOnHasFiatValue(allTokens);
            this.__balances[label] = [
                ...tokensWithFiatValue,
                ...tokensWithoutFiatValue,
            ];
        },
        // commits -----
        addNewBalance(label: string, balance: Token): void {
            this.trace('addNewBalance', label, ethers.utils.formatUnits(balance.balanceBn, (balance as EvmToken).decimals));

            // if the balance already exists, we update it, if not, we add it
            if (this.__balances[label].find(b => b.tokenId === balance.tokenId)) {
                this.updateBalance(label, balance);
            } else {
                this.__balances[label] = [...this.__balances[label], balance];
                this.sortBalances(label);
                if (useAccountStore().currentIsLogged && label === 'current') {
                    this.__balances['logged'] = this.__balances[label];
                }
            }
        },
        updateBalance(label: string, token: Token): void {
            const index = this.__balances[label].findIndex(b => b.tokenId === token.tokenId);
            if (index >= 0) {
                this.trace('updateBalance', label,
                    'new:', ethers.utils.formatUnits(token.balanceBn, (token as EvmToken).decimals),
                    'old:', ethers.utils.formatUnits(this.__balances[label][index].balanceBn, (token as EvmToken).decimals),
                );
                if (
                    !token.balanceBn.eq(this.__balances[label][index].balanceBn) ||
                    token.balance !== this.__balances[label][index].balance ||
                    token.fullBalance !== this.__balances[label][index].fullBalance ||
                    token.price !== this.__balances[label][index].price ||
                    token.fiatBalance !== this.__balances[label][index].fiatBalance
                ) {
                    this.__balances[label][index] = {
                        ...this.__balances[label][index],
                        balanceBn: token.balanceBn,
                        balance: token.balance,
                        fullBalance: token.fullBalance,
                        price: token.price,
                        fiatBalance: token.fiatBalance,
                    } as Token;
                    this.sortBalances(label);
                    if (useAccountStore().currentIsLogged && label === 'current') {
                        this.__balances['logged'] = this.__balances[label];
                    }
                }
            } else {
                this.trace('updateBalance', label, ethers.utils.formatUnits(token.balanceBn, (token as EvmToken).decimals));
            }
        },
        removeBalance(label: string, token: Token): void {
            this.trace('removeBalance', label, token);
            const index = this.__balances[label].findIndex(b => b.tokenId === token.tokenId);
            if (index >= 0) {
                this.__balances[label].splice(index, 1);
            }
            if (useAccountStore().currentIsLogged && label === 'current') {
                this.__balances['logged'] = this.__balances[label];
            }
        },
    },
});

const balancesInitialState: BalancesState = {
    __balances: {},
};<|MERGE_RESOLUTION|>--- conflicted
+++ resolved
@@ -90,14 +90,6 @@
                 } else {
                     const chain_settings = chain.settings as EVMChainSettings;
                     if (account?.account) {
-<<<<<<< HEAD
-                        this.__balances[label] = this.__balances[label] ?? [];
-                        const tokens = await chain_settings.getTokenList();
-                        await this.updateSystemBalanceForAccount(label, account.account);
-                        this.trace('updateBalancesForAccount', 'tokens:', toRaw(tokens));
-                        const evm = useEVMStore();
-                        let promises: Promise<void>[] = [];
-=======
                         if (chain_settings.hasIndexSupport()) {
                             if (account?.account) {
                                 this.__balances[label] = await chain_settings.getAllBalances(account.account);
@@ -108,11 +100,10 @@
                             // In case the chain does not support index, we need to fetch the balances using Web3
                             this.__balances[label] = this.__balances[label] ?? [];
                             const tokens = await chain_settings.getTokenList();
-                            this.updateSystemBalanceForAccount(label, account.account);
-                            this.trace('updateBalancesForAccount', 'tokens:', toRaw(tokens));
-                            const evm = useEVMStore();
-                            let promises: Promise<void>[] = [];
->>>>>>> 08aa6fd5
+                            await this.updateSystemBalanceForAccount(label, account.account);
+                        this.trace('updateBalancesForAccount', 'tokens:', toRaw(tokens));
+                        const evm = useEVMStore();
+                        let promises: Promise<void>[] = [];
 
                             if (localStorage.getItem('wagmi.connected')) {
 
