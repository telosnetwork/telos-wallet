/**
 * Contract: This store is responsible for interacting with generic contracts, including
 * reading their ABIs and executing their actions.
 *
 * The Contract store provides a set of methods for reading and writing data to smart
 * contracts on the blockchain. It also includes support for decoding and encoding data
 * using contract ABI, which describes the interface of the contract.
 *
 * file: src/antelope/stores/contract.ts
 */




import { defineStore } from 'pinia';
import {
    AntelopeError,
    erc1155Abi,
    erc20Abi,
    erc721Abi,
    EvmABI,
    EvmContractManagerI,
    EvmContractCreationInfo,
    EvmContractMetadata,
    TokenClass,
    ERC20_TYPE,
    EvmTransaction,
    EvmContractFactoryData,
} from 'src/antelope/types';

import { createTraceFunction } from 'src/antelope/config';
import EvmContract, { Erc20Transfer } from 'src/antelope/stores/utils/contracts/EvmContract';
import EvmContractFactory from 'src/antelope/stores/utils/contracts/EvmContractFactory';
import EVMChainSettings from 'src/antelope/chains/EVMChainSettings';
import { getTopicHash, toChecksumAddress, TRANSFER_SIGNATURES } from 'src/antelope/stores/utils';
import { ethers } from 'ethers';
import { toRaw } from 'vue';

// dependencies --
import {
    getAntelope,
    useChainStore,
    useEVMStore,
} from 'src/antelope';

const LOCAL_SORAGE_CONTRACTS_KEY = 'antelope.contracts';

const createManager = (label: string, signer?: ethers.Signer):EvmContractManagerI => ({
    getSigner: async () => signer ?? null,
    getWeb3Provider: () => getAntelope().wallets.getWeb3Provider(label),
    getFunctionIface: (hash:string) => toRaw(useEVMStore().getFunctionIface(hash)),
    getEventIface: (hash:string) => toRaw(useEVMStore().getEventIface(hash)),
});

export interface ContractStoreState {
    __factory: EvmContractFactory;
    __contracts: {
        [network: string]: {
            metadata: Record<string, EvmContractFactoryData | null>
            cached: Record<string, EvmContract | null>
            processing: Record<string, Promise<EvmContract | null>>
        },
    }
    __accounts: {
        [network: string]: {
            // addresses which are being checked to see if they are account (non-contract) addresses
            processing: Record<string, Promise<boolean>>,
            // addresses which have been checked and are known not to be contract addresses
            addresses: string[],
        },
    },
}

const store_name = 'contract';

export const useContractStore = defineStore(store_name, {
    state: (): ContractStoreState => (contractInitialState),
    getters: {
    },
    actions: {
        trace: createTraceFunction(store_name),
        init() {
            this.loadCache();
        },


        /**
         * This function takes all contract's metadata and stores it in the localStorage
         */
        saveCache() {
            this.trace('saveCache');
            const cacheData: Record<string, Record<string, EvmContractFactoryData | null>> = {};

            for (const network in this.__contracts) {
                const metadata = this.__contracts[network].metadata;
                cacheData[network] = {};

                for (const address in metadata) {
                    cacheData[network][address] = metadata[address];
                }
            }

            const cacheString = JSON.stringify(cacheData);
            localStorage.setItem(LOCAL_SORAGE_CONTRACTS_KEY, cacheString);
        },

        /**
         * This function loads all contract's metadata from the localStorage.
         */
        loadCache() {
            this.trace('loadCache');
            const cacheString = localStorage.getItem(LOCAL_SORAGE_CONTRACTS_KEY);

            if (cacheString) {
                const cacheData: Record<string, Record<string, EvmContractFactoryData | null>> = JSON.parse(cacheString);

                for (const network in cacheData) {
                    const metadata = cacheData[network];

                    if (!this.__contracts[network]) {
                        this.__contracts[network] = {
                            metadata: {},
                            cached: {},
                            processing: {},
                        };
                    }

                    for (const address in metadata) {
                        this.__contracts[network].metadata[address] = metadata[address];
                    }
                }

                this.trace('loadCache ->', this.__contracts);
            }
        },

        /**
         * This functions returns immediately with the contract if it's already stored in the cache.
         * @param label identifier for the chain
         * @param address address of the contract
         */
        getContractIfStored(label: string, address: string): EvmContract | null {
            const network = useChainStore().getChain(label).settings.getNetwork();
            const addressLower = address.toLowerCase();
            const cached:EvmContract | null = this.__contracts[network]?.cached[addressLower] ?? null;
            return cached;
        },

        /**
         * This is the entry point to get a contract. Internally it will get it from the indexer if it's healthy,
         * otherwise it will get it from hyperion.
         * @param label identifier for the chain
         * @param address address of the contract
         * @param suspectedToken if you know the contract is a token, you can pass the type here to speed up the process
         * @param signer if you want to use a specific signer, you can pass it here. Otherwise the contract will only query read-only functions
         * @returns the contract or null if it doesn't exist
         */
        async getContract(label: string, address:string, suspectedToken = '', signer?: ethers.Signer): Promise<EvmContract | null> {
            this.trace('getContract', label, address, suspectedToken);
            const chainSettings = useChainStore().getChain(label).settings as EVMChainSettings;
            const network = chainSettings.getNetwork();
            const addressLower = address.toLowerCase();

            // we assert the network structure existence
            if (!this.__contracts[network]) {
                this.__contracts[network] = {
                    metadata: {},
                    cached: {},
                    processing: {},
                };
            }

            // if we have it in cache, return it
            if (
                // Only if we have the contract
                typeof this.__contracts[network].cached[addressLower] !== 'undefined' &&
                // and the metadata
                typeof this.__contracts[network].metadata[addressLower] !== 'undefined' &&
                (
                    // and either we don't have a interface type
                    !suspectedToken ||
                    // the the contract supports the interface type
                    (this.__contracts[network].metadata[addressLower]?.supportedInterfaces ?? []).includes(suspectedToken)
                )
            ) {
                this.trace('getContract', 'returning cached contract', address, [this.__contracts[network].cached[addressLower]]);
                return this.__contracts[network].cached[addressLower];
            }

            const isContract = await this.addressIsContract(label, address);

            if (!isContract) {
                // address is an account, not a contract
                return null;
            }

            // if we have the metadata, we can create the contract and return it
            if (typeof this.__contracts[network].metadata[addressLower] !== 'undefined') {
                const metadata = this.__contracts[network].metadata[addressLower] as EvmContractFactoryData;
                // we ensure the contract hast the proper list of supported interfaces
                metadata.supportedInterfaces = metadata.supportedInterfaces || (suspectedToken ? [suspectedToken] : undefined);
                this.trace('getContract', 'returning cached metadata', address, [metadata]);
                return this.createAndStoreContract(label, addressLower, metadata, signer);
            }

            // maybe we already starting processing it, return the promise
            if (typeof this.__contracts[network].processing[addressLower] !== 'undefined') {
                this.trace('getContract', 'returning processing contract', address);
                return this.__contracts[network].processing[addressLower];
            }

            this.trace('getContract', chainSettings.isIndexerHealthy() ? 'indexer is healthy' : 'indexer is not healthy');

            // we don't have it, let's get it
            if (chainSettings.isIndexerHealthy()) {
                try {
                    // we have a healthy indexer, let's get it from there first
                    return await this.fetchContractUsingIndexer(label, address, suspectedToken, signer);
                } catch (e) {
                    console.warn('Indexer did not worked, falling back to hyperion');
                    return await this.fetchContractUsingHyperion(label, address, suspectedToken, signer);
                }
            } else {
                // we don't have a healthy indexer, let's get it from hyperion
                return await this.fetchContractUsingHyperion(label, address, suspectedToken, signer);
            }
        },

        async fetchContractUsingIndexer(label: string, address:string, suspectedToken = '', signer?: ethers.Signer): Promise<EvmContract | null> {
            this.trace('fetchContractUsingIndexer', label, address, suspectedToken);
            const network = useChainStore().getChain(label).settings.getNetwork();
            const addressLower = address.toLowerCase();

            // ok, we need to fetch it
            this.__contracts[network].processing[addressLower] = new Promise(async (resolve) => {

                let metadata = { address: address } as EvmContractFactoryData;
                try {
                    const indexer = (useChainStore().loggedChain.settings as EVMChainSettings).getIndexer();
                    const response = await indexer.get(`/v1/contract/${address}?full=true&includeAbi=true`);
                    if (response.data?.success && response.data.results.length > 0){
                        metadata = response.data.results[0];
                    }
                } catch (e) {
                    console.warn(`Could not retrieve contract ${address}: ${e}`);
                    throw new AntelopeError('antelope.contracts.error_retrieving_contract', { address });
                }
                const contract = this.createAndStoreContract(label, address, metadata, signer);
                resolve(contract);
            });

            // return the promise
            return this.__contracts[network].processing[addressLower];
        },

        async fetchContractUsingHyperion(label: string, address:string, suspectedToken = '', signer?: ethers.Signer): Promise<EvmContract | null> {
            this.trace('fetchContractUsingHyperion', label, address, suspectedToken);
            const addressLower = address.toLowerCase();
            const network = useChainStore().getChain(label).settings.getNetwork();
            this.__contracts[network].processing[addressLower] = new Promise(async (resolve) => {
                try {
                    // Then we try to get the contract creation info. If it fails we set the contract as not existing and return null
                    const creationInfo = await this.fetchContractCreationInfo(label, addressLower);
                    const metadata = await this.fetchContractMetadata(label, address);

                    if (metadata && creationInfo) {
                        this.trace('fetchContractUsingHyperion', 'returning verified contract', address, metadata, creationInfo);
                        return resolve(await this.createAndStoreVerifiedContract(label, addressLower, metadata, creationInfo, suspectedToken, signer));
                    }

                    const tokenContract = await this.createAndStoreContractFromTokenList(label, address, suspectedToken, creationInfo, signer);
                    if (tokenContract) {
                        this.trace('fetchContractUsingHyperion', 'returning contract from token list', address, tokenContract);
                        return resolve(tokenContract);
                    }

                    const suspectedTokenContract = await this.createAndStoreContractFromSuspectedType(label, address, suspectedToken, creationInfo, signer);
                    if (suspectedTokenContract) {
                        this.trace('fetchContractUsingHyperion', 'returning contract from suspected type', address, suspectedTokenContract);
                        return resolve(suspectedTokenContract);
                    }

                    if (creationInfo) {
                        this.trace('fetchContractUsingHyperion', 'returning empty contract', address, creationInfo);
                        return resolve(await this.createAndStoreEmptyContract(label, addressLower, creationInfo, signer));
                    } else {
                        // We mark this address as not existing so we don't query it again
                        this.trace('fetchContractUsingHyperion', 'returning null', address);
                        this.setContractAsNotExisting(label, addressLower);
                        return resolve(null);
                    }
                } catch (e) {
                    console.warn(`Could not retrieve contract ${address}: ${e}`);
                    throw new AntelopeError('antelope.contracts.error_retrieving_contract', { address });
                }
            });

            return this.__contracts[network].processing[addressLower];
        },

        getTokenABI(type:string): EvmABI {
            if(type === 'erc721'){
                return erc721Abi;
            } else if(type === 'erc1155'){
                return erc1155Abi;
            }
            return erc20Abi;
        },

        async getToken(label: string, address:string, suspectedType:string): Promise<TokenClass | null> {
            if (suspectedType.toUpperCase() === ERC20_TYPE) {
                const list = await useChainStore().getChain(label).settings.getTokenList();
                const token = list.find(t => t.address.toUpperCase() === address.toUpperCase());
                if (token) {
                    return token;
                }
            }
            return null;
        },

        async fetchContractCreationInfo(label: string, address:string): Promise<EvmContractCreationInfo | null> {
            this.trace('fetchContractCreationInfo', label, address);
            if (!address) {
                console.error('address is null', address);
                throw new AntelopeError('antelope.evm.error_invalid_address', { address });
            }
            try {
                const chain_settings = useChainStore().getChain(label).settings as EVMChainSettings;
                const info = await chain_settings.fetchContractCreationInfo(address);
                this.trace('fetchContractCreationInfo', label, address, '-> info: ', [info]);
                return info ?? null;
            } catch (e) {
                console.error(new AntelopeError('antelope.evm.error_getting_contract_creation', { address }));
                return null;
            }
        },

        async fetchContractMetadata(label: string, address:string): Promise<EvmContractMetadata | null> {
            const checksumAddress = toChecksumAddress(address);
            this.trace('fetchContractMetadata', label, address, ' -> ', checksumAddress);
            try {
                const chain_settings = useChainStore().getChain(label).settings as EVMChainSettings;
                const metadataStr = await chain_settings.getContractMetadata(checksumAddress);
                this.trace('fetchContractMetadata', label, address, ' metadataStr: ', [metadataStr]);
                return JSON.parse(metadataStr);
            } catch (e) {
                return null;
            }
        },

        // Transactions utility functions -----------------------
        // get transfer information from a transaction (ERC20 and native token only)
        async getErc20TransfersFromTransaction(label: string, transaction: EvmTransaction): Promise<Erc20Transfer[]> {
            if (!transaction.logs || transaction.logs?.length === 0){
                return [];
            }

            const logs = JSON.parse(transaction.logs);
            const transfers: Erc20Transfer[] = [];

            for (let i = 0; i < logs.length; i++){
                const log = logs[i];
                const sig = log.topics[0].slice(0, 10);

                if(TRANSFER_SIGNATURES.includes(sig)) {
                    const contract = await this.getContract(label, log.address);
                    let to = getTopicHash(log.topics[2]);
                    let from = getTopicHash(log.topics[1]);

                    if (to.indexOf('0x') !== 0) {
                        to = `0x${to}`;
                    }

                    if (from.indexOf('0x') !== 0) {
                        from = `0x${from}`;
                    }

                    if (contract && contract.supportedInterfaces.includes('erc20')) {
                        transfers.push({
                            index: log.logIndex,
                            address: contract.address,
                            value: log.data,
                            decimals: contract.properties?.decimals,
                            symbol: contract.properties?.symbol,
                            to,
                            from,
                        });
                    }
                }
            }
            transfers.sort((a, b) => a.index - b.index);
            return transfers;
        },

        async getFunctionNameFromTransaction(transaction: EvmTransaction, contract: EvmContract): Promise<string> {
            if (!contract || !contract.abi) {
                throw new AntelopeError('antelope.contracts.invalid_contract');
            }

            const functionSignature = transaction.input.slice(0, 10);

            const iface = new ethers.utils.Interface(contract.abi);

            const functionFragment = Object.values(iface.functions)
                .find(fragment => iface.getSighash(fragment) === functionSignature);

            return functionFragment?.name ?? '';
        },

        // utility functions ---------------------
        /**
         * This function creates a verified contract based on its metadata and creation info,
         * which was used to verify this contract previously.
         * @param label identifies the chain
         * @param address address of the contract
         * @param metadata verified metadata of the contract
         * @param creationInfo creation info of the contract
         * @param suspectedType type of the contract. It can be 'erc20', 'erc721' or 'erc1155'
         * @param signer signer to use for the contract if any
         * @returns the contract
         */
        async createAndStoreVerifiedContract(
            label: string,
            address:string,
            metadata: EvmContractMetadata,
            creationInfo: EvmContractCreationInfo,
            suspectedType: string,
            signer?: ethers.Signer,
        ): Promise<EvmContract | null> {
            this.trace('createAndStoreVerifiedContract', label, address, [metadata], [creationInfo], suspectedType);
            const token = await this.getToken(label, address, suspectedType) ?? undefined;
            return await this.createAndStoreContract(label, address, {
                name: Object.values(metadata.settings?.compilationTarget ?? {})[0],
                address,
                abi: metadata.output?.abi,
                token: token,
                creationInfo,
                verified: true,
                supportedInterfaces: [token?.type ?? 'none'],
            } as EvmContractFactoryData,
            signer);
        },

        /**
         * This function creates an empty contract based on its creation info.
         * @param label identifies the chain
         * @param address address of the contract
         * @param creationInfo creation info of the contract
         * @param signer signer to use for the contract if any
         * @returns the contract
         */
        async createAndStoreEmptyContract(
            label: string,
            address:string,
            creationInfo: EvmContractCreationInfo | null,
            signer?: ethers.Signer,
        ): Promise<EvmContract | null> {
            this.trace('createAndStoreEmptyContract', label, address, [creationInfo]);
            return await this.createAndStoreContract(label, address, {
                name: `0x${address.slice(0, 16)}...`,
                address,
                creationInfo,
                supportedInterfaces: undefined,
            } as EvmContractFactoryData,
            signer);
        },

        /**
         * This function tries to create a contract based on the known token list.
         * If the address is not in the list, it will return null.
         * @param label identifies the chain
         * @param address address of the contract
         * @param suspectedType type of the contract. It can be 'erc20', 'erc721' or 'erc1155'
         * @param creationInfo creation info of the contract
         * @param signer signer to use for the contract if any
         * @returns the contract or null if the address is not in the token list
         */
        async createAndStoreContractFromTokenList(
            label:string,
            address:string,
            suspectedType:string,
            creationInfo:EvmContractCreationInfo | null,
            signer?: ethers.Signer,
        ): Promise<EvmContract | null> {
            const token = await this.getToken(label, address, suspectedType);
            if (token) {
                const abi = this.getTokenABI(ERC20_TYPE);
                return this.createAndStoreContract(label, address, {
                    name: `${token.name} (${token.symbol})`,
                    address,
                    creationInfo,
                    abi,
                    token,
                    supportedInterfaces: [token.type],
                } as EvmContractFactoryData,
                signer);
            } else {
                return null;
            }
        },

        /**
         * This function tries to create a contract from a suspected type (using the corresponding known ABI).
         * It will return null if the type is not supported.
         * @param label identifies the chain
         * @param address address of the contract
         * @param suspectedType type of the contract. It can be 'erc20', 'erc721' or 'erc1155'
         * @param creationInfo creation info of the contract
         * @param signer signer to use for the contract if any
         * @returns the contract or null if the type is not supported
         */
        async createAndStoreContractFromSuspectedType(
            label:string,
            address:string,
            suspectedType:string,
            creationInfo:EvmContractCreationInfo | null,
            signer?: ethers.Signer,
        ): Promise<EvmContract | null> {
            const abi = this.getTokenABI(suspectedType);
            if (abi) {
                return this.createAndStoreContract(label, address, {
                    name: `0x${address.slice(0, 16)}...`,
                    address,
                    creationInfo,
                    abi,
                    supportedInterfaces: [suspectedType],
                } as EvmContractFactoryData,
                signer);
            } else {
                return null;
            }
        },

        // commits -----
        async createAndStoreContract(label: string, address: string, metadata: EvmContractFactoryData, signer?: ethers.Signer): Promise<EvmContract | null> {
            const network = useChainStore().getChain(label).settings.getNetwork();
            this.trace('createAndStoreContract', label, network, address, [metadata]);
            if (!address) {
                throw new AntelopeError('antelope.contracts.error_address_required');
            }
            if (!label) {
                throw new AntelopeError('antelope.contracts.error_label_required');
            }

            const isContract = await this.addressIsContract(label, address);

            if (!isContract) {
                // address is an account, not a contract
                return null;
            }

            const index = address.toString().toLowerCase();

            // If:
            // - we don't have the contract in cache... or
            // - we have the contract in cache but the new metadata has abi and the cached one doesn't... or
            // - we have the contract in cache but the new metadata has more abi than the cached one
            if(
                typeof this.__contracts[network].cached[index] === 'undefined'
                || (metadata.abi ?? []).length > 0 && !this.__contracts[network].cached[index]?.abi
                || (metadata.abi ?? []).length > 0 && (metadata.abi ?? []).length > (this.__contracts[network].cached[index]?.abi?.length ?? 0)
            ) {
                // This manager provides the signer and the web3 provider
                metadata.manager = createManager(label, signer);

                // we create the contract using the factory
                const contract = this.__factory.buildContract(metadata);

                // then we store them in the cache
                this.__contracts[network].cached[index] = contract;
                this.__contracts[network].metadata[index] = { ...metadata, manager: undefined };

                // finally we save the cache and return the contract
                this.saveCache();
                return contract;
            } else {
                // else we return the cached contract
                return this.__contracts[network].cached[index] as EvmContract;
            }
        },

        setContractAsNotExisting(label: string, address: string): void {
            const network = useChainStore().getChain(label).settings.getNetwork();
            const index = address.toString().toLowerCase();
            this.__contracts[network].cached[index] = null;
        },

        async addressIsContract(label: string, address: string) {
            const network = useChainStore().getChain(label).settings.getNetwork();
            const addressLower = address.toLowerCase();

            if (this.__contracts[network]?.cached[addressLower] || this.__contracts[network]?.metadata[addressLower]) {
                return true;
            }

            if (!this.__accounts[network]) {
                this.__accounts[network] = {
                    processing: {},
                    addresses: [],
                };
            }

            if (this.__accounts[network].addresses.includes(addressLower)) {
                return false;
            }

<<<<<<< HEAD
            const provider = await getAntelope().wallets.getWeb3Provider(label);
            const code = await provider.getCode(address);
=======
            if (!!this.__accounts[network].processing[addressLower]) {
                return this.__accounts[network].processing[addressLower];
            }
>>>>>>> 46036309


            this.__accounts[network].processing[addressLower] = new Promise(async (resolve) => {
                const indexer = (useChainStore().loggedChain.settings as EVMChainSettings).getIndexer();
                const isContract = (await indexer.get(`/v1/contract/${addressLower}`)).data.results.length > 0;

                if (!isContract && !this.__accounts[network].addresses.includes(addressLower)) {
                    this.__accounts[network].addresses.push(addressLower);
                }

                resolve(isContract);
            });

            return this.__accounts[network].processing[addressLower].then((isContract) => {
                delete this.__accounts[network].processing[addressLower];
                return isContract;
            });
        },
    },
});

const contractInitialState: ContractStoreState = {
    __contracts: {},
    __factory: new EvmContractFactory(),
    __accounts: {},
};<|MERGE_RESOLUTION|>--- conflicted
+++ resolved
@@ -604,15 +604,9 @@
                 return false;
             }
 
-<<<<<<< HEAD
-            const provider = await getAntelope().wallets.getWeb3Provider(label);
-            const code = await provider.getCode(address);
-=======
             if (!!this.__accounts[network].processing[addressLower]) {
                 return this.__accounts[network].processing[addressLower];
             }
->>>>>>> 46036309
-
 
             this.__accounts[network].processing[addressLower] = new Promise(async (resolve) => {
                 const indexer = (useChainStore().loggedChain.settings as EVMChainSettings).getIndexer();
