/**
 * EVM: This store is responsible for interacting with EVM providers, including MetaMask
 * and other similar tools.
 *
 * The EVM store provides a set of methods for connecting to and interacting with
 * Ethereum Virtual Machine (EVM) networks. It communicates with the Chain store to
 * obtain data about the current network, specifying the network to which it will connect
 * using the EVM provider.
 *
 */

import detectEthereumProvider from '@metamask/detect-provider';
import { ExternalProvider } from '@ethersproject/providers';
import { BigNumber, ethers } from 'ethers';
import Web3 from 'web3';
import { AbiItem } from 'web3-utils';
import { defineStore } from 'pinia';
import { RpcEndpoint } from 'universal-authenticator-library';
import { BehaviorSubject, filter } from 'rxjs';
import { createTraceFunction, isTracingAll } from 'src/antelope/stores/feedback';

import { errorToString } from 'src/antelope/config';
import EVMChainSettings from 'src/antelope/chains/EVMChainSettings';
import { events_signatures, functions_overrides, toChecksumAddress } from 'src/antelope/stores/utils';
import EvmContract from 'src/antelope/stores/utils/contracts/EvmContract';
import {
    AntelopeError,
    erc1155Abi,
    ERC1155_TRANSFER_SIGNATURE,
    erc20Abi,
    erc721Abi,
    EvmABI,
    EvmContractManagerI,
    EvmLog,
    ExceptionError,
    supportsInterfaceAbi,
    EvmTransactionResponse,
    EvmContractCreationInfo,
    EvmContractMetadata,
    TokenSourceInfo,
    TokenClass,
    ERC20_TYPE,
    ERC721_TYPE,
    ERC1155_TYPE,
    NFTClass,
} from 'src/antelope/types';
import { toRaw } from 'vue';
import { getAccount } from '@wagmi/core';
import { checkNetwork } from 'src/antelope/stores/utils/checkNetwork';
import { toStringNumber } from 'src/antelope/stores/utils/currency-utils';
import {
    useAccountStore,
    useChainStore,
    useFeedbackStore,
    usePlatformStore,
} from 'src/antelope';
const onEvmReady = new BehaviorSubject<boolean>(false);

export const evmEvents = {
    whenReady: onEvmReady.asObservable().pipe(
        filter(ready => ready),
    ),
};

export interface EVMState {
    __external_signer: ethers.Signer | null;
    __external_provider: ExternalProvider | null;
    __ethers_rpc_provider: ethers.providers.JsonRpcProvider | null;
    __supports_meta_mask: boolean;
}

const store_name = 'evm';

const createManager = ():EvmContractManagerI => ({
    getSigner: () => toRaw(useEVMStore().signer) as ethers.Signer,
    getRpcProvider: () => toRaw(useEVMStore().rpcProvider) as ethers.providers.JsonRpcProvider,
    getFunctionIface: (hash:string) => toRaw(useEVMStore().getFunctionIface(hash)),
    getEventIface: (hash:string) => toRaw(useEVMStore().getEventIface(hash)),
});

export const useEVMStore = defineStore(store_name, {
    state: (): EVMState => (evmInitialState),
    getters: {
        provider: state => state.__external_provider,
        rpcProvider: state => state.__ethers_rpc_provider,
        signer: state => toRaw(state.__external_signer),
        isMetamaskSupported: state => state.__supports_meta_mask,
        functionInterfaces: () => functions_overrides,
        eventInterfaces: () => events_signatures,
    },
    actions: {
        trace: createTraceFunction(store_name),
        init: () => {

            // bypass provider detection on mobile
            if (usePlatformStore().isMobile){
                return;
            }

            useFeedbackStore().setDebug(store_name, isTracingAll());
            const evm = useEVMStore();

            // detect provider
            detectEthereumProvider({ mustBeMetaMask: true }).then((provider) => {
                evm.setSupportsMetaMask(provider?.isMetaMask ?? false);
                if (provider) {
                    evm.setExternalProvider(provider);

                    provider.on('chainChanged', (newNetwork) => {
                        evm.trace('provider.chainChanged', newNetwork);
                    });
                    provider.on('accountsChanged', async (accounts) => {
                        const network = useChainStore().currentChain.settings.getNetwork();
                        evm.trace('provider.accountsChanged', accounts);
                        useAccountStore().loginEVM({ network });
                    });
                }
                onEvmReady.next(true);
            });
        },
        // actions ---
        async login (network: string): Promise<string | null> {
            this.trace('login', network);
            const chain = useChainStore();
            try {
                useFeedbackStore().setLoading('evm.login');
                chain.setLoggedChain(network);
                chain.setCurrentChain(network);

                if (localStorage.getItem('wagmi.connected')){
                    return getAccount().address as string;
                }

                const checkProvider = await checkNetwork() as ethers.providers.Web3Provider;

                const accounts = await checkProvider.listAccounts();
                if (accounts.length > 0) {
                    return accounts[0];
                } else {
                    if (!checkProvider.provider.request) {
                        throw new AntelopeError('antelope.evm.error_support_provider_request');
                    }
                    const accessGranted = await checkProvider.provider.request({ method: 'eth_requestAccounts' });
                    if (accessGranted.length < 1) {
                        return null;
                    }
                    return accessGranted[0];
                }
            } catch (error) {
                if ((error as unknown as ExceptionError).code === 4001) {
                    throw new AntelopeError('antelope.evm.error_connect_rejected');
                } else {
                    console.error('Error:', error);
                    throw new AntelopeError('antelope.evm.error_login');
                }
            } finally {
                useFeedbackStore().unsetLoading('evm.login');
                const provider = await this.ensureProvider();
                const checkProvider = new ethers.providers.Web3Provider(provider);
                const signer = await checkProvider.getSigner();
                this.setExternalSigner(signer);

            }
        },
        async sendSystemToken (to: string, value: BigNumber): Promise<EvmTransactionResponse> {
            this.trace('sendSystemToken', to, value);

            // Send the transaction
            if (this.signer) {
                return this.signer.sendTransaction({
                    to,
                    value,
                }).then(
                    (transaction: ethers.providers.TransactionResponse) => transaction,
                ).catch((error) => {
                    if ('ACTION_REJECTED' === ((error as {code:string}).code)) {
                        throw new AntelopeError('antelope.evm.error_transaction_canceled');
                    } else {
                        // unknown error we print on console
                        console.error(error);
                        throw new AntelopeError('antelope.evm.error_send_transaction', { error });
                    }
                });
            } else {
                console.error('Error sending transaction: No signer');
                throw new AntelopeError('antelope.evm.error_no_signer');
            }
        },
        // auxiliar
        async ensureProvider(): Promise<ExternalProvider> {
            return new Promise((resolve, reject) => {
                evmEvents.whenReady.subscribe(async () => {
                    const provider = this.__external_provider as ExternalProvider;
                    if (provider) {
                        resolve(provider);
                    } else {
                        reject(new AntelopeError('antelope.evm.error_no_provider'));
                    }
                });
            });
        },

        async ensureCorrectChain(checkProvider: ethers.providers.Web3Provider): Promise<ethers.providers.Web3Provider> {
            this.trace('ensureCorrectChain', checkProvider);
            let response = checkProvider;
            const { chainId } = await checkProvider.getNetwork();
            const currentChain = useChainStore().currentChain.settings as unknown as EVMChainSettings;
            if (Number(chainId).toString() !== currentChain.getChainId()) {
                await this.switchChainInjected();
                const provider = await this.ensureProvider();
                response = new ethers.providers.Web3Provider(provider);
            }
            this.setRpcProvider(response);
            return response;
        },

        async switchChainInjected(): Promise<boolean> {
            this.trace('switchChainInjected');
            useFeedbackStore().setLoading('evm.switchChainInjected');
            const provider = this.__external_provider;
            if (provider) {
                const chainSettings = useChainStore().loggedChain.settings as unknown as EVMChainSettings;
                const chainId = parseInt(chainSettings.getChainId(), 10);
                const chainIdParam = `0x${chainId.toString(16)}`;
                if (!provider.request) {
                    useFeedbackStore().unsetLoading('evm.switchChainInjected');
                    throw new AntelopeError('antelope.evm.error_support_provider_request');
                }
                try {
                    await provider.request({
                        method: 'wallet_switchEthereumChain',
                        params: [{ chainId: chainIdParam }],
                    });
                    return true;
                } catch (error) {
                    const chainNotAddedCodes = [
                        4902,
                        -32603, // https://github.com/MetaMask/metamask-mobile/issues/2944
                    ];

                    // if user rejects request to switch chains, disable repeated prompts
                    if ((error as unknown as ExceptionError).code === 4001){ // 4001 - 'user rejected request'
                        window.removeEventListener('focus', checkNetwork);
                    }

                    if (chainNotAddedCodes.includes((error as unknown as ExceptionError).code)) {  // 'Chain <hex chain id> hasn't been added'
                        const p:RpcEndpoint = chainSettings.getRPCEndpoint();
                        const rpcUrl = `${p.protocol}://${p.host}:${p.port}${p.path ?? ''}`;
                        try {
                            if (!provider.request) {
                                throw new AntelopeError('antelope.evm.error_support_provider_request');
                            }
                            const payload = {
                                method: 'wallet_addEthereumChain',
                                params: [{
                                    chainId: chainIdParam,
                                    chainName: chainSettings.getDisplay(),
                                    nativeCurrency: {
                                        name: chainSettings.getSystemToken().name,
                                        symbol: chainSettings.getSystemToken().symbol,
                                        decimals: chainSettings.getSystemToken().decimals,
                                    },
                                    rpcUrls: [rpcUrl],
                                    blockExplorerUrls: [chainSettings.getExplorerUrl()],
                                    iconUrls: [chainSettings.getSmallLogoPath(), chainSettings.getLargeLogoPath()],
                                }],
                            };
                            await provider.request(payload);
                            return true;
                        } catch (e) {
                            if ((e as unknown as ExceptionError).code === 4001) {
                                throw new AntelopeError('antelope.evm.error_add_chain_rejected');
                            } else {
                                console.error('Error:', e);
                                throw new AntelopeError('antelope.evm.error_add_chain');
                            }
                        }
                    } else if ((error as unknown as ExceptionError).code === 4001) {
                        throw new AntelopeError('antelope.evm.error_switch_chain_rejected');
                    } else {
                        console.error('Error:', error);
                        throw new AntelopeError('antelope.evm.error_switch_chain');
                    }
                } finally {
                    useFeedbackStore().unsetLoading('evm.switchChainInjected');
                }
            } else {
                useFeedbackStore().unsetLoading('evm.switchChainInjected');
                throw new AntelopeError('antelope.evm.error_no_provider');
            }
        },
        // utils ---
        toWei(value: string | number, decimals = 18): string {
            const bigAmount: ethers.BigNumber = ethers.utils.parseUnits(value === 'string' ? value : toStringNumber(value), toStringNumber(decimals));
            const amountInWei = bigAmount.toString();
            return amountInWei;
        },
        toBigNumber(value: string | number, decimals?: number): ethers.BigNumber {
            const dec = decimals ? decimals : value.toString().split('.')[1]?.length ?? 0;
            const bigAmount: ethers.BigNumber = ethers.utils.parseUnits(value === 'string' ? value : toStringNumber(value), toStringNumber(dec));
            return bigAmount;
        },
        // Evm Contract Managment
        async getFunctionIface(hash:string): Promise<ethers.utils.Interface | null> {
            const prefix = hash.toLowerCase().slice(0, 10);
            if (Object.prototype.hasOwnProperty.call(this.functionInterfaces, prefix)) {
                return new ethers.utils.Interface([this.functionInterfaces[prefix]]);
            }
            try {
                const chain_settings = useChainStore().currentChain.settings as EVMChainSettings;
                const abiResponse = await chain_settings.getAbiSignature({ type:'function', hex:prefix });
                if (abiResponse.text_signature) {
                    this.functionInterfaces[prefix] = `function ${abiResponse.text_signature}`;
                    return new ethers.utils.Interface([this.functionInterfaces[prefix]]);
                } else {
                    return null;
                }
            } catch (e) {
                throw new AntelopeError('antelope.evm.error_getting_function_interface', { prefix });
            }
        },

        getTokenTypeFromLog(log:EvmLog): string {
            const sig = log.topics[0].substring(0, 10);
            const type = (log.topics.length === 4) ? ERC721_TYPE : ERC20_TYPE;
            return (sig === ERC1155_TRANSFER_SIGNATURE) ? ERC1155_TYPE: type;
        },

        async getEventIface(hex:string): Promise<ethers.utils.Interface | null> {
            const prefix = hex.toLowerCase().slice(0, 10);
            if (Object.prototype.hasOwnProperty.call(this.eventInterfaces, prefix)) {
                return new ethers.utils.Interface([this.eventInterfaces[prefix]]);
            }
            try {
                const chain_settings = useChainStore().currentChain.settings as EVMChainSettings;
                const abiResponse = await chain_settings.getAbiSignature({ type:'event', hex });
                if (abiResponse.text_signature) {
                    this.eventInterfaces[hex] = `event ${abiResponse.text_signature}`;
                    return new ethers.utils.Interface([this.eventInterfaces[hex]]);
                } else {
                    return null;
                }
            } catch (e) {
                throw new AntelopeError('antelope.evm.error_getting_event_interface', { hex });
            }
        },

        async getContractCreation(address:string): Promise<EvmContractCreationInfo | null> {
            if (!address) {
                console.error('address is null', address);
                throw new AntelopeError('antelope.evm.error_invalid_address', { address });
            }
            try {
                const chain_settings = useChainStore().currentChain.settings as EVMChainSettings;
                return await chain_settings.getContractCreation(address);
            } catch (e) {
                console.error(new AntelopeError('antelope.evm.error_getting_contract_creation', { address }));
                return null;
            }
        },

        // suspectedToken is so we don't try to check for ERC20 info via eth_call unless we think this is a token...
        // this is coming from the token transfer, transactions table & transaction (general + logs tabs) pages where we're
        // looking for a contract based on a token transfer event
        // handles erc721 & erc20 (w/ stubs for erc1155)
        async getContract(address:string, suspectedToken = ''): Promise<EvmContract | null> {
            if (!address) {
                this.trace('getContract', 'address is null', address);
                return null;
            }
            const addressLower = address.toLowerCase();

            // Get from already queried contracts, add token data if needed & not present
            // (ie: queried beforehand w/o suspectedToken or a wrong suspectedToken)
            const chain_settings = useChainStore().currentChain.settings as EVMChainSettings;
            const cached = chain_settings.getContract(addressLower);
            // If cached is null, it means this is the first time this address is queried
            if (cached !== null) {
                if (
                    !suspectedToken ||
                    // cached === false means we already tried to get the contract creation info and it failed
                    !cached ||
                    cached.token && cached.token?.type === suspectedToken
                ) {
                    // this never return false
                    this.trace('getContract', 'returning cached', addressLower, cached);
                    return cached || null;
                }
            }


            // We mark this address as not existing so we don't query it again
            chain_settings.setContractAsNotExisting(addressLower);

            // Then we try to get the contract creation info. If it fails, we never overwrite the previous call to set contract as not existing
            const creationInfo = await this.getContractCreation(addressLower);
            // The the contract passes the creation info check,
            // we overwrite the previous call to set contract as not existing with the actual EvmContract

            const metadata = await this.checkBucket(address);
            if (metadata && creationInfo) {
                this.trace('getContract', 'returning verified contract', address, metadata, creationInfo);
                return await this.getVerifiedContract(addressLower, metadata, creationInfo, suspectedToken);
            }

            const contract = await this.getContractFromTokenList(address, suspectedToken, creationInfo);
            if (contract) {
                this.trace('getContract', 'returning contract from token list', address, contract);
                return contract;
            }

            this.trace('getContract', 'returning empty contract', address, creationInfo);
            return await this.getEmptyContract(addressLower, creationInfo);
        },

        async checkBucket(address:string): Promise<EvmContractMetadata | null> {
            const checksumAddress = toChecksumAddress(address);
            try {
                const currentChain = useChainStore().currentChain.settings as unknown as EVMChainSettings;
                // let responseData = (await contractsBucket.get(`${checksumAddress}/metadata.json`)).data;
                const metadataStr = await currentChain.getContractMetadata(checksumAddress);
                return JSON.parse(metadataStr);
            } catch (e) {
                return null;
            }
        },

        async getVerifiedContract(
            address:string,
            metadata: EvmContractMetadata,
            creationInfo: EvmContractCreationInfo,
            suspectedType:string,
        ): Promise<EvmContract> {
            const token = await this.getToken(address, suspectedType) ?? undefined;
            const contract = new EvmContract({
                name: Object.values(metadata.settings?.compilationTarget ?? {})[0],
                address,
                abi: metadata.output?.abi,
                manager: createManager(),
                token: token,
                creationInfo,
                verified: true,
                supportedInterfaces: [token?.type ?? 'none'],
            });
            const chain_settings = useChainStore().currentChain.settings as EVMChainSettings;
            chain_settings.addContract(address, contract);
            return contract;
        },

        async getTokenContract(address:string, tokenData: TokenSourceInfo, creationInfo:EvmContractCreationInfo): Promise<EvmContract> {
            const contract = new EvmContract({
                name: tokenData.symbol ? `${tokenData.name} (${tokenData.symbol})` : tokenData.name ?? 'Unknown',
                address,
                abi: this.getTokenABI(tokenData.type ?? ''),
                manager: createManager(),
                creationInfo,
                token: Object.assign({
                    address,
                }, tokenData) as TokenSourceInfo,
                supportedInterfaces: [tokenData.type ?? 'none'],
            });

            const chain_settings = useChainStore().currentChain.settings as EVMChainSettings;
            chain_settings.addContract(address, contract);
            return contract;
        },

        async getEmptyContract(address:string, creationInfo: EvmContractCreationInfo | null): Promise<EvmContract> {
            const contract = new EvmContract({
                name: `0x${address.slice(0, 16)}...`,
                address,
                creationInfo,
                manager: createManager(),
                supportedInterfaces: [],
            });
            const chain_settings = useChainStore().currentChain.settings as EVMChainSettings;
            chain_settings.addContract(address, contract);
            return contract;
        },

        async supportsInterface(address:string, iface:string): Promise<boolean> {
            const provider = this.__ethers_rpc_provider;
            if (!provider) {
                throw new AntelopeError('antelope.evm.error_no_provider');
            }
            const contract = new ethers.Contract(address, supportsInterfaceAbi, provider);
            try {
                return await contract.supportsInterface(iface);
            } catch (e) {
                // Contract does not support interface, not necessarly an error
                return false;
            }
        },

        async isTokenType(address:string, type:string): Promise<string> {
            if(typeof type === 'undefined'){
                return '';
            } else if(type === 'erc721'){
                if(!await this.supportsInterface(address, '0x80ac58cd')){
                    return '';
                }
            } else if(type === 'erc1155') {
                if(!await this.supportsInterface(address, '0xd9b67a26')){
                    return '';
                }
            }
            return address;
        },

        getTokenABI(type:string): EvmABI {
            if(type === 'erc721'){
                return erc721Abi;
            } else if(type === 'erc1155'){
                return erc1155Abi;
            }
            return erc20Abi;
        },

        async getContractFromAbi(address:string, abi:EvmABI): Promise<ethers.Contract> {
            const provider = this.__ethers_rpc_provider;
            if (!provider) {
                throw new AntelopeError('antelope.evm.error_no_provider');
            }
            return  new ethers.Contract(address, abi, provider);
        },

        async getERC20TokenBalance(account: string, address:string): Promise<ethers.BigNumber> {
            const erc20ABI = this.getTokenABI(ERC20_TYPE) as AbiItem[];
            // eslint-disable-next-line @typescript-eslint/no-explicit-any
            const web3 = new Web3((window as any).ethereum);

            const contract = new web3.eth.Contract(erc20ABI, address);
            return contract.methods.balanceOf(account).call()
                .then((balance: never) => ethers.BigNumber.from(balance));
        },

        async getToken(address:string, suspectedType:string): Promise<TokenClass | null> {
            if (suspectedType.toUpperCase() === ERC20_TYPE) {
                const chain = useChainStore().currentChain;
                const list = await chain.settings.getTokenList();
                const token = list.find(t => t.address.toUpperCase() === address.toUpperCase());
                if (token) {
                    return token;
                }
            }
            return null;
        },

        async getNFT(address:string, tokenId: string, suspectedType:string): Promise<NFTClass | null> {
            this.trace('getNFT', address, suspectedType, tokenId);
            if (suspectedType.toUpperCase() === ERC721_TYPE) {
<<<<<<< HEAD
                // TODO: here we try to get NFT data from the chain directly as a fallback for indexer
=======
                // TODO: here we try to get NFT data from the chain directly as a fallback for indexer, see https://github.com/telosnetwork/telos-wallet/issues/446
>>>>>>> be97ed69
            }
            return null;
        },

        async getContractFromTokenList(address:string, suspectedType:string, creationInfo:EvmContractCreationInfo | null): Promise<EvmContract | null> {
            const token = await this.getToken(address, suspectedType);
            if (token) {
                const abi = this.getTokenABI(ERC20_TYPE);
                const token_contract = new EvmContract({
                    name: `${token.name} (${token.symbol})`,
                    address,
                    creationInfo,
                    abi,
                    manager: createManager(),
                    token,
                    supportedInterfaces: [token.type],
                });
                const chain_settings = useChainStore().currentChain.settings as EVMChainSettings;
                chain_settings.addContract(address, token_contract);
                return token_contract;
            } else {
                return null;
            }
        },

        // Commits ----
        setSupportsMetaMask(value: boolean) {
            this.trace('setSupportsMetaMask', value);
            try {
                this.__supports_meta_mask = value;
            } catch (error) {
                console.error('Error: ', errorToString(error));
            }
        },

        setExternalProvider(value: ExternalProvider | null) {
            this.trace('setExternalProvider', value);
            try {
                this.__external_provider = value;
            } catch (error) {
                console.error('Error: ', errorToString(error));
            }
        },

        setRpcProvider(value: ethers.providers.JsonRpcProvider | null) {
            this.trace('setRpcProvider', value);
            try {
                this.__ethers_rpc_provider = value;
            } catch (error) {
                console.error('Error: ', errorToString(error));
            }
        },
        setExternalSigner(value: ethers.Signer | null) {
            this.trace('setExternalSigner', value);
            try {
                this.__external_signer = value;
            } catch (error) {
                console.error('Error: ', errorToString(error));
            }
        },
    },
});

const evmInitialState: EVMState = {
    __external_signer: null,
    __external_provider: null,
    __ethers_rpc_provider: null,
    __supports_meta_mask: false,
};<|MERGE_RESOLUTION|>--- conflicted
+++ resolved
@@ -549,11 +549,7 @@
         async getNFT(address:string, tokenId: string, suspectedType:string): Promise<NFTClass | null> {
             this.trace('getNFT', address, suspectedType, tokenId);
             if (suspectedType.toUpperCase() === ERC721_TYPE) {
-<<<<<<< HEAD
-                // TODO: here we try to get NFT data from the chain directly as a fallback for indexer
-=======
                 // TODO: here we try to get NFT data from the chain directly as a fallback for indexer, see https://github.com/telosnetwork/telos-wallet/issues/446
->>>>>>> be97ed69
             }
             return null;
         },
