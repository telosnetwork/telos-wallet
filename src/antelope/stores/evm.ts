/**
 * EVM: This store is responsible for interacting with EVM providers, including MetaMask
 * and other similar tools.
 *
 * The EVM store provides a set of methods for connecting to and interacting with
 * Ethereum Virtual Machine (EVM) networks. It communicates with the Chain store to
 * obtain data about the current network, specifying the network to which it will connect
 * using the EVM provider.
 *
 */

import { ethers } from 'ethers';
import { defineStore } from 'pinia';
import { RpcEndpoint } from 'universal-authenticator-library';
import { BehaviorSubject, filter } from 'rxjs';
import { createInitFunction, createTraceFunction } from 'src/antelope/stores/feedback';

import EVMChainSettings from 'src/antelope/chains/EVMChainSettings';
import { events_signatures, functions_overrides } from 'src/antelope/stores/utils';
import EvmContract from 'src/antelope/stores/utils/contracts/EvmContract';
import {
    AntelopeError,
    erc1155Abi,
    ERC1155_TRANSFER_SIGNATURE,
    erc20Abi,
    erc721Abi,
    EvmABI,
    EvmContractManagerI,
    EvmLog,
    ExceptionError,
    supportsInterfaceAbi,
    EvmContractCreationInfo,
    EvmContractMetadata,
    TokenClass,
    ERC20_TYPE,
    ERC721_TYPE,
    ERC1155_TYPE,
    NFTClass,
    EthereumProvider,
} from 'src/antelope/types';
import { toRaw } from 'vue';
import {
    getAntelope,
    useAccountStore,
    useChainStore,
    useFeedbackStore,
} from 'src/antelope';
import { EVMAuthenticator, InjectedProviderAuth } from 'src/antelope/wallets';
<<<<<<< HEAD
import { getAddress } from 'ethers/lib/utils';
=======
>>>>>>> 4192377d

const onEvmReady = new BehaviorSubject<boolean>(false);

export const evmEvents = {
    whenReady: onEvmReady.asObservable().pipe(
        filter(ready => ready),
    ),
};

export interface EVMState {
    __injected_providers: Record<string, InjectedProviderAuth>;
}

const store_name = 'evm';

<<<<<<< HEAD
const createManager = (authenticator: InjectedProviderAuth | EVMAuthenticator):EvmContractManagerI => ({
    getSigner: () => toRaw(authenticator.web3Provider().then(provider => provider.getSigner())),
=======
const createManager = (authenticator: EVMAuthenticator):EvmContractManagerI => ({
    getSigner: async () => toRaw((await authenticator.web3Provider()).getSigner()),
>>>>>>> 4192377d
    getWeb3Provider: () => authenticator.web3Provider(),
    getFunctionIface: (hash:string) => toRaw(useEVMStore().getFunctionIface(hash)),
    getEventIface: (hash:string) => toRaw(useEVMStore().getEventIface(hash)),
});

export const useEVMStore = defineStore(store_name, {
    state: (): EVMState => (evmInitialState),
    getters: {
        functionInterfaces: () => functions_overrides,
        eventInterfaces: () => events_signatures,
        injectedProviderNames: store => Object.keys(toRaw(store.__injected_providers)),
        injectedProvider: store => (name: string) => toRaw(store.__injected_providers[name]),
    },
    actions: {
        trace: createTraceFunction(store_name),
        init: createInitFunction(store_name),

        // actions ---
        async initInjectedProvider(authenticator: InjectedProviderAuth): Promise<void> {
            this.trace('initInjectedProvider', authenticator.getName(), [authenticator.getProvider()]);
            const provider: EthereumProvider | null = authenticator.getProvider();
            const evm = useEVMStore();
            const ant = getAntelope();

            if (provider && !provider.__initialized) {
                this.trace('initInjectedProvider', authenticator.getName(), 'initializing provider');
                // ensure this provider actually has the correct methods
                // Check consistency of the provider
                const methods = ['request', 'on'];
                const candidate = provider as unknown as Record<string, unknown>;
                for (const method of methods) {
                    if (typeof candidate[method] !== 'function') {
                        console.warn(`MetamaskAuth.getProvider: method ${method} not found`);
                        throw new AntelopeError('antelope.evm.error_invalid_provider');
                    }
                }

                // this handler activates only when the user comes back from switching to the wrong network on the wallet
                // It checks if the user is on the correct network and if not, it shows a notification with a button to switch
                const checkNetworkHandler = async () => {
                    window.removeEventListener('focus', checkNetworkHandler);
                    if (useAccountStore().loggedAccount) {
                        const authenticator = useAccountStore().loggedAccount.authenticator as EVMAuthenticator;
                        if (await authenticator.isConnectedToCorrectChain()) {
                            evm.trace('checkNetworkHandler', 'correct network');
                        } else {
                            const networkName = useChainStore().loggedChain.settings.getDisplay();
                            const errorMessage = ant.config.localizationHandler('evm_wallet.incorrect_network', { networkName });
                            ant.config.notifyFailureWithAction(errorMessage, {
                                label: ant.config.localizationHandler('evm_wallet.switch'),
                                handler: () => {
                                    authenticator.ensureCorrectChain();
                                },
                            });
                        }
                    }
                };

                provider.on('chainChanged', (value) => {
                    const newNetwork = value as string;
                    evm.trace('provider.chainChanged', newNetwork);
                    window.removeEventListener('focus', checkNetworkHandler);
                    if (useAccountStore().loggedAccount) {
                        window.addEventListener('focus', checkNetworkHandler);
                    }
                });

                provider.on('accountsChanged', async (value) => {
                    const accounts = value as string[];
                    const network = useChainStore().currentChain.settings.getNetwork();
                    evm.trace('provider.accountsChanged', ...accounts);

                    if (accounts.length > 0) {
                        // If we are here one of two possible things had happened:
                        // 1. The user has just logged in to the wallet
                        // 2. The user has switched the account in the wallet

                        // if we are in case 1, then we are in the middle of the login process and we don't need to do anything
                        // We can tell because the account store has no logged account

                        // But if we are in case 2 and have a logged account, we need to re-login the account using the same authenticator
                        // overwriting the previous logged account, which in turn will trigger all account data to be reloaded
                        if (useAccountStore().loggedAccount) {
                            // if the user is already authenticated we try to re login the account using the same authenticator
                            const authenticator = useAccountStore().loggedAccount.authenticator as EVMAuthenticator;
                            if (!authenticator) {
                                console.error('Inconsistency: logged account authenticator is null', authenticator);
                            } else {
                                useAccountStore().loginEVM({ authenticator,  network });
                            }
                        }
                    } else {
                        // the user has disconnected the all the accounts from the wallet so we logout
                        useAccountStore().logout();
                    }
                });

                // This initialized property is not part of the standard provider, it's just a flag to know if we already initialized the provider
                provider.__initialized = true;
                evm.addInjectedProvider(authenticator);
            }
            authenticator.onReady.next(true);
        },

        async isProviderOnTheCorrectChain(provider: ethers.providers.Web3Provider, correctChainId: string): Promise<boolean> {
            const { chainId } = await provider.getNetwork();
            const response = Number(chainId).toString() === correctChainId;
            this.trace('isProviderOnTheCorrectChain', provider, ' -> ', response);
            return response;
        },

        async ensureCorrectChain(authenticator: EVMAuthenticator): Promise<ethers.providers.Web3Provider> {
            this.trace('ensureCorrectChain', authenticator);
            const checkProvider = await authenticator.web3Provider();
            let response = checkProvider;
            const correctChainId = useChainStore().currentChain.settings.getChainId();
            if (!await this.isProviderOnTheCorrectChain(checkProvider, correctChainId)) {
                const provider = await authenticator.externalProvider();
                await this.switchChainInjected(provider);
                response = new ethers.providers.Web3Provider(provider);
            }
            return response;
        },

        async switchChainInjected(InjectedProvider: ethers.providers.ExternalProvider): Promise<boolean> {
            this.trace('switchChainInjected', [InjectedProvider]);
            useFeedbackStore().setLoading('evm.switchChainInjected');
            const provider = InjectedProvider;
            if (provider) {
                const chainSettings = useChainStore().loggedChain.settings as unknown as EVMChainSettings;
                const chainId = parseInt(chainSettings.getChainId(), 10);
                const chainIdParam = `0x${chainId.toString(16)}`;
                if (!provider.request) {
                    useFeedbackStore().unsetLoading('evm.switchChainInjected');
                    throw new AntelopeError('antelope.evm.error_support_provider_request');
                }
                try {
                    await provider.request({
                        method: 'wallet_switchEthereumChain',
                        params: [{ chainId: chainIdParam }],
                    });
                    return true;
                } catch (error) {
                    const chainNotAddedCodes = [
                        4902,
                        -32603, // https://github.com/MetaMask/metamask-mobile/issues/2944
                    ];

                    if (chainNotAddedCodes.includes((error as unknown as ExceptionError).code)) {  // 'Chain <hex chain id> hasn't been added'
                        const p:RpcEndpoint = chainSettings.getRPCEndpoint();
                        const rpcUrl = `${p.protocol}://${p.host}:${p.port}${p.path ?? ''}`;
                        try {
                            if (!provider.request) {
                                throw new AntelopeError('antelope.evm.error_support_provider_request');
                            }
                            const payload = {
                                method: 'wallet_addEthereumChain',
                                params: [{
                                    chainId: chainIdParam,
                                    chainName: chainSettings.getDisplay(),
                                    nativeCurrency: {
                                        name: chainSettings.getSystemToken().name,
                                        symbol: chainSettings.getSystemToken().symbol,
                                        decimals: chainSettings.getSystemToken().decimals,
                                    },
                                    rpcUrls: [rpcUrl],
                                    blockExplorerUrls: [chainSettings.getExplorerUrl()],
                                    iconUrls: [chainSettings.getSmallLogoPath(), chainSettings.getLargeLogoPath()],
                                }],
                            };
                            await provider.request(payload);
                            return true;
                        } catch (e) {
                            if ((e as unknown as ExceptionError).code === 4001) {
                                throw new AntelopeError('antelope.evm.error_add_chain_rejected');
                            } else {
                                console.error('Error:', e);
                                throw new AntelopeError('antelope.evm.error_add_chain');
                            }
                        }
                    } else if ((error as unknown as ExceptionError).code === 4001) {
                        throw new AntelopeError('antelope.evm.error_switch_chain_rejected');
                    } else {
                        console.error('Error:', error);
                        throw new AntelopeError('antelope.evm.error_switch_chain');
                    }
                } finally {
                    useFeedbackStore().unsetLoading('evm.switchChainInjected');
                }
            } else {
                useFeedbackStore().unsetLoading('evm.switchChainInjected');
                throw new AntelopeError('antelope.evm.error_no_provider');
            }
        },
        // Evm Contract Managment
        async getFunctionIface(hash:string): Promise<ethers.utils.Interface | null> {
            const prefix = hash.toLowerCase().slice(0, 10);
            if (Object.prototype.hasOwnProperty.call(this.functionInterfaces, prefix)) {
                return new ethers.utils.Interface([this.functionInterfaces[prefix]]);
            }
            try {
                const chain_settings = useChainStore().currentChain.settings as EVMChainSettings;
                const abiResponse = await chain_settings.getAbiSignature({ type:'function', hex:prefix });
                if (abiResponse.text_signature) {
                    this.functionInterfaces[prefix] = `function ${abiResponse.text_signature}`;
                    return new ethers.utils.Interface([this.functionInterfaces[prefix]]);
                } else {
                    return null;
                }
            } catch (e) {
                throw new AntelopeError('antelope.evm.error_getting_function_interface', { prefix });
            }
        },

        getTokenTypeFromLog(log:EvmLog): string {
            const sig = log.topics[0].substring(0, 10);
            const type = (log.topics.length === 4) ? ERC721_TYPE : ERC20_TYPE;
            return (sig === ERC1155_TRANSFER_SIGNATURE) ? ERC1155_TYPE: type;
        },

        async getEventIface(hex:string): Promise<ethers.utils.Interface | null> {
            const prefix = hex.toLowerCase().slice(0, 10);
            if (Object.prototype.hasOwnProperty.call(this.eventInterfaces, prefix)) {
                return new ethers.utils.Interface([this.eventInterfaces[prefix]]);
            }
            try {
                const chain_settings = useChainStore().currentChain.settings as EVMChainSettings;
                const abiResponse = await chain_settings.getAbiSignature({ type:'event', hex });
                if (abiResponse.text_signature) {
                    this.eventInterfaces[hex] = `event ${abiResponse.text_signature}`;
                    return new ethers.utils.Interface([this.eventInterfaces[hex]]);
                } else {
                    return null;
                }
            } catch (e) {
                throw new AntelopeError('antelope.evm.error_getting_event_interface', { hex });
            }
        },

<<<<<<< HEAD
        async getContractCreation(label: string, address:string): Promise<EvmContractCreationInfo | null> {
=======
        async getContractCreation(authenticator: EVMAuthenticator, address:string): Promise<EvmContractCreationInfo | null> {
>>>>>>> 4192377d
            this.trace('getContractCreation', address);
            if (!address) {
                console.error('address is null', address);
                throw new AntelopeError('antelope.evm.error_invalid_address', { address });
            }
            try {
                const chain_settings = useChainStore().getChain(label).settings as EVMChainSettings;
                return await chain_settings.getContractCreation(address);
            } catch (e) {
                console.error(new AntelopeError('antelope.evm.error_getting_contract_creation', { address }));
                return null;
            }
        },

        // suspectedToken is so we don't try to check for ERC20 info via eth_call unless we think this is a token...
        // this is coming from the token transfer, transactions table & transaction (general + logs tabs) pages where we're
        // looking for a contract based on a token transfer event
        // handles erc721 & erc20 (w/ stubs for erc1155)
<<<<<<< HEAD
        async getContract(authenticator: EVMAuthenticator, address: string, label: string, suspectedToken = ''): Promise<EvmContract | null> {
=======
        async getContract(authenticator: EVMAuthenticator, address:string, suspectedToken = ''): Promise<EvmContract | null> {
            this.trace('getContract', [authenticator], address, suspectedToken);
>>>>>>> 4192377d
            if (!address) {
                this.trace('getContract', 'address is null', address);
                return null;
            }
            const addressLower = address.toLowerCase();

            // Get from already queried contracts, add token data if needed & not present
            // (ie: queried beforehand w/o suspectedToken or a wrong suspectedToken)
            const chain_settings = useChainStore().getChain(label).settings as EVMChainSettings;
            const cached = chain_settings.getContract(addressLower);
            // If cached is null, it means this is the first time this address is queried
            if (cached !== null) {
                if (
                    !suspectedToken ||
                    // cached === false means we already tried to get the contract creation info and it failed
                    !cached ||
                    cached.token && cached.token?.type === suspectedToken
                ) {
                    // this never return false
                    this.trace('getContract', 'returning cached', addressLower, cached);
                    return cached || null;
                }
            }


            // We mark this address as not existing so we don't query it again
            chain_settings.setContractAsNotExisting(addressLower);

            // Then we try to get the contract creation info. If it fails, we never overwrite the previous call to set contract as not existing
            const creationInfo = await this.getContractCreation(label, addressLower);
            // The the contract passes the creation info check,
            // we overwrite the previous call to set contract as not existing with the actual EvmContract

<<<<<<< HEAD
            const metadata = await this.checkBucket(label, address);
=======
            const metadata = await this.checkBucket(authenticator, address);
>>>>>>> 4192377d

            if (metadata && creationInfo) {
                this.trace('getContract', 'returning verified contract', address, metadata, creationInfo);
                return await this.getVerifiedContract(authenticator, addressLower, label, metadata, creationInfo, suspectedToken);
            }

            const contract = await this.getContractFromTokenList(authenticator, address, label, suspectedToken, creationInfo);
            if (contract) {
                this.trace('getContract', 'returning contract from token list', address, contract);
                return contract;
            }

            this.trace('getContract', 'returning empty contract', address, creationInfo);
            return await this.getEmptyContract(authenticator, addressLower, creationInfo);
        },

<<<<<<< HEAD
        async checkBucket(label: string, address:string): Promise<EvmContractMetadata | null> {
            const checksumAddress = getAddress(address);
=======
        async checkBucket(authenticator: EVMAuthenticator, address:string): Promise<EvmContractMetadata | null> {
            const checksumAddress = toChecksumAddress(address);
            this.trace('checkBucket', [authenticator], address, ' -> ', checksumAddress);
>>>>>>> 4192377d
            try {
                const chain_settings = useChainStore().getChain(label).settings as EVMChainSettings;
                const metadataStr = await chain_settings.getContractMetadata(checksumAddress);
                return JSON.parse(metadataStr);
            } catch (e) {
                return null;
            }
        },

        async getVerifiedContract(
            authenticator: EVMAuthenticator,
<<<<<<< HEAD
            address: string,
            label: string,
=======
            address:string,
>>>>>>> 4192377d
            metadata: EvmContractMetadata,
            creationInfo: EvmContractCreationInfo,
            suspectedType: string,
        ): Promise<EvmContract> {
            const token = await this.getToken(authenticator, address, label, suspectedType) ?? undefined;
            const contract = new EvmContract({
                name: Object.values(metadata.settings?.compilationTarget ?? {})[0],
                address,
                abi: metadata.output?.abi,
                manager: createManager(authenticator),
                token: token,
                creationInfo,
                verified: true,
                supportedInterfaces: [token?.type ?? 'none'],
            });
            const chain_settings = useChainStore().currentChain.settings as EVMChainSettings;
            chain_settings.addContract(address, contract);
            return contract;
        },

        async getEmptyContract(
            authenticator: EVMAuthenticator,
            address:string,
            creationInfo: EvmContractCreationInfo | null,
        ): Promise<EvmContract> {
            const contract = new EvmContract({
                name: `0x${address.slice(0, 16)}...`,
                address,
                creationInfo,
                manager: createManager(authenticator),
                supportedInterfaces: [],
            });
            const chain_settings = useChainStore().currentChain.settings as EVMChainSettings;
            chain_settings.addContract(address, contract);
            return contract;
        },

        async supportsInterface(authenticator: InjectedProviderAuth, address:string, iface:string): Promise<boolean> {
            const provider = await authenticator.web3Provider();
            if (!provider) {
                throw new AntelopeError('antelope.evm.error_no_provider');
            }
            const contract = new ethers.Contract(address, supportsInterfaceAbi, provider);
            try {
                return await contract.supportsInterface(iface);
            } catch (e) {
                // Contract does not support interface, not necessarly an error
                return false;
            }
        },

        async isTokenType(authenticator: InjectedProviderAuth, address:string, type:string): Promise<string> {
            if(typeof type === 'undefined'){
                return '';
            } else if(type === 'erc721'){
                if(!await this.supportsInterface(authenticator, address, '0x80ac58cd')){
                    return '';
                }
            } else if(type === 'erc1155') {
                if(!await this.supportsInterface(authenticator, address, '0xd9b67a26')){
                    return '';
                }
            }
            return address;
        },

        getTokenABI(type:string): EvmABI {
            if(type === 'erc721'){
                return erc721Abi;
            } else if(type === 'erc1155'){
                return erc1155Abi;
            }
            return erc20Abi;
        },

        async getContractFromAbi(authenticator: InjectedProviderAuth, address:string, abi:EvmABI): Promise<ethers.Contract> {
            this.trace('getContractFromAbi', address, abi);
            const provider = await authenticator.web3Provider();
            if (!provider) {
                throw new AntelopeError('antelope.evm.error_no_provider');
            }
            return  new ethers.Contract(address, abi, provider);
        },

<<<<<<< HEAD
        async getToken(authenticator: EVMAuthenticator, address:string, label: string, suspectedType:string): Promise<TokenClass | null> {
=======
        async getToken(authenticator: EVMAuthenticator, address:string, suspectedType:string): Promise<TokenClass | null> {
>>>>>>> 4192377d
            if (suspectedType.toUpperCase() === ERC20_TYPE) {
                const chain = useChainStore().getChain('logged');
                const list = await chain.settings.getTokenList();
                const token = list.find(t => t.address.toUpperCase() === address.toUpperCase());
                if (token) {
                    return token;
                }
            }
            return null;
        },

        async getNFT(address:string, tokenId: string, suspectedType:string): Promise<NFTClass | null> {
            this.trace('getNFT', address, suspectedType, tokenId);
            if (suspectedType.toUpperCase() === ERC721_TYPE) {
                // TODO: here we try to get NFT data from the chain directly as a fallback for indexer, see https://github.com/telosnetwork/telos-wallet/issues/446
            }
            return null;
        },

        async getContractFromTokenList(
            authenticator: EVMAuthenticator,
            address:string,
            label: string,
            suspectedType:string,
            creationInfo:EvmContractCreationInfo | null,
        ): Promise<EvmContract | null> {
            const token = await this.getToken(authenticator, address, label, suspectedType);
            if (token) {
                const abi = this.getTokenABI(ERC20_TYPE);
                const token_contract = new EvmContract({
                    name: `${token.name} (${token.symbol})`,
                    address,
                    creationInfo,
                    abi,
                    manager: createManager(authenticator),
                    token,
                    supportedInterfaces: [token.type],
                });
                const chain_settings = useChainStore().currentChain.settings as EVMChainSettings;
                chain_settings.addContract(address, token_contract);
                return token_contract;
            } else {
                return null;
            }
        },

        // Commits --------------------
        addInjectedProvider(authenticator: InjectedProviderAuth): void {
            this.trace('addInjectedProvider', authenticator);
            this.__injected_providers[authenticator.label] = authenticator;
        },
    },
});

const evmInitialState: EVMState = {
    __injected_providers: {},
};<|MERGE_RESOLUTION|>--- conflicted
+++ resolved
@@ -16,7 +16,7 @@
 import { createInitFunction, createTraceFunction } from 'src/antelope/stores/feedback';
 
 import EVMChainSettings from 'src/antelope/chains/EVMChainSettings';
-import { events_signatures, functions_overrides } from 'src/antelope/stores/utils';
+import { events_signatures, functions_overrides, toChecksumAddress } from 'src/antelope/stores/utils';
 import EvmContract from 'src/antelope/stores/utils/contracts/EvmContract';
 import {
     AntelopeError,
@@ -46,10 +46,6 @@
     useFeedbackStore,
 } from 'src/antelope';
 import { EVMAuthenticator, InjectedProviderAuth } from 'src/antelope/wallets';
-<<<<<<< HEAD
-import { getAddress } from 'ethers/lib/utils';
-=======
->>>>>>> 4192377d
 
 const onEvmReady = new BehaviorSubject<boolean>(false);
 
@@ -65,13 +61,8 @@
 
 const store_name = 'evm';
 
-<<<<<<< HEAD
-const createManager = (authenticator: InjectedProviderAuth | EVMAuthenticator):EvmContractManagerI => ({
-    getSigner: () => toRaw(authenticator.web3Provider().then(provider => provider.getSigner())),
-=======
 const createManager = (authenticator: EVMAuthenticator):EvmContractManagerI => ({
     getSigner: async () => toRaw((await authenticator.web3Provider()).getSigner()),
->>>>>>> 4192377d
     getWeb3Provider: () => authenticator.web3Provider(),
     getFunctionIface: (hash:string) => toRaw(useEVMStore().getFunctionIface(hash)),
     getEventIface: (hash:string) => toRaw(useEVMStore().getEventIface(hash)),
@@ -311,18 +302,14 @@
             }
         },
 
-<<<<<<< HEAD
-        async getContractCreation(label: string, address:string): Promise<EvmContractCreationInfo | null> {
-=======
         async getContractCreation(authenticator: EVMAuthenticator, address:string): Promise<EvmContractCreationInfo | null> {
->>>>>>> 4192377d
             this.trace('getContractCreation', address);
             if (!address) {
                 console.error('address is null', address);
                 throw new AntelopeError('antelope.evm.error_invalid_address', { address });
             }
             try {
-                const chain_settings = useChainStore().getChain(label).settings as EVMChainSettings;
+                const chain_settings = useChainStore().getChain(authenticator.label).settings as EVMChainSettings;
                 return await chain_settings.getContractCreation(address);
             } catch (e) {
                 console.error(new AntelopeError('antelope.evm.error_getting_contract_creation', { address }));
@@ -334,12 +321,8 @@
         // this is coming from the token transfer, transactions table & transaction (general + logs tabs) pages where we're
         // looking for a contract based on a token transfer event
         // handles erc721 & erc20 (w/ stubs for erc1155)
-<<<<<<< HEAD
-        async getContract(authenticator: EVMAuthenticator, address: string, label: string, suspectedToken = ''): Promise<EvmContract | null> {
-=======
         async getContract(authenticator: EVMAuthenticator, address:string, suspectedToken = ''): Promise<EvmContract | null> {
             this.trace('getContract', [authenticator], address, suspectedToken);
->>>>>>> 4192377d
             if (!address) {
                 this.trace('getContract', 'address is null', address);
                 return null;
@@ -348,7 +331,7 @@
 
             // Get from already queried contracts, add token data if needed & not present
             // (ie: queried beforehand w/o suspectedToken or a wrong suspectedToken)
-            const chain_settings = useChainStore().getChain(label).settings as EVMChainSettings;
+            const chain_settings = useChainStore().getChain(authenticator.label).settings as EVMChainSettings;
             const cached = chain_settings.getContract(addressLower);
             // If cached is null, it means this is the first time this address is queried
             if (cached !== null) {
@@ -369,22 +352,18 @@
             chain_settings.setContractAsNotExisting(addressLower);
 
             // Then we try to get the contract creation info. If it fails, we never overwrite the previous call to set contract as not existing
-            const creationInfo = await this.getContractCreation(label, addressLower);
+            const creationInfo = await this.getContractCreation(authenticator, addressLower);
             // The the contract passes the creation info check,
             // we overwrite the previous call to set contract as not existing with the actual EvmContract
 
-<<<<<<< HEAD
-            const metadata = await this.checkBucket(label, address);
-=======
             const metadata = await this.checkBucket(authenticator, address);
->>>>>>> 4192377d
 
             if (metadata && creationInfo) {
                 this.trace('getContract', 'returning verified contract', address, metadata, creationInfo);
-                return await this.getVerifiedContract(authenticator, addressLower, label, metadata, creationInfo, suspectedToken);
-            }
-
-            const contract = await this.getContractFromTokenList(authenticator, address, label, suspectedToken, creationInfo);
+                return await this.getVerifiedContract(authenticator, addressLower, metadata, creationInfo, suspectedToken);
+            }
+
+            const contract = await this.getContractFromTokenList(authenticator, address, suspectedToken, creationInfo);
             if (contract) {
                 this.trace('getContract', 'returning contract from token list', address, contract);
                 return contract;
@@ -394,16 +373,11 @@
             return await this.getEmptyContract(authenticator, addressLower, creationInfo);
         },
 
-<<<<<<< HEAD
-        async checkBucket(label: string, address:string): Promise<EvmContractMetadata | null> {
-            const checksumAddress = getAddress(address);
-=======
         async checkBucket(authenticator: EVMAuthenticator, address:string): Promise<EvmContractMetadata | null> {
             const checksumAddress = toChecksumAddress(address);
             this.trace('checkBucket', [authenticator], address, ' -> ', checksumAddress);
->>>>>>> 4192377d
             try {
-                const chain_settings = useChainStore().getChain(label).settings as EVMChainSettings;
+                const chain_settings = useChainStore().getChain(authenticator.label).settings as EVMChainSettings;
                 const metadataStr = await chain_settings.getContractMetadata(checksumAddress);
                 return JSON.parse(metadataStr);
             } catch (e) {
@@ -413,17 +387,12 @@
 
         async getVerifiedContract(
             authenticator: EVMAuthenticator,
-<<<<<<< HEAD
-            address: string,
-            label: string,
-=======
             address:string,
->>>>>>> 4192377d
             metadata: EvmContractMetadata,
             creationInfo: EvmContractCreationInfo,
             suspectedType: string,
         ): Promise<EvmContract> {
-            const token = await this.getToken(authenticator, address, label, suspectedType) ?? undefined;
+            const token = await this.getToken(authenticator, address, suspectedType) ?? undefined;
             const contract = new EvmContract({
                 name: Object.values(metadata.settings?.compilationTarget ?? {})[0],
                 address,
@@ -503,11 +472,7 @@
             return  new ethers.Contract(address, abi, provider);
         },
 
-<<<<<<< HEAD
-        async getToken(authenticator: EVMAuthenticator, address:string, label: string, suspectedType:string): Promise<TokenClass | null> {
-=======
         async getToken(authenticator: EVMAuthenticator, address:string, suspectedType:string): Promise<TokenClass | null> {
->>>>>>> 4192377d
             if (suspectedType.toUpperCase() === ERC20_TYPE) {
                 const chain = useChainStore().getChain('logged');
                 const list = await chain.settings.getTokenList();
@@ -530,11 +495,10 @@
         async getContractFromTokenList(
             authenticator: EVMAuthenticator,
             address:string,
-            label: string,
             suspectedType:string,
             creationInfo:EvmContractCreationInfo | null,
         ): Promise<EvmContract | null> {
-            const token = await this.getToken(authenticator, address, label, suspectedType);
+            const token = await this.getToken(authenticator, address, suspectedType);
             if (token) {
                 const abi = this.getTokenABI(ERC20_TYPE);
                 const token_contract = new EvmContract({
