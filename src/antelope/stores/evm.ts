/**
 * EVM: This store is responsible for interacting with EVM providers, including MetaMask
 * and other similar tools.
 *
 * The EVM store provides a set of methods for connecting to and interacting with
 * Ethereum Virtual Machine (EVM) networks. It communicates with the Chain store to
 * obtain data about the current network, specifying the network to which it will connect
 * using the EVM provider.
 *
 */

import detectEthereumProvider from '@metamask/detect-provider';
import { ExternalProvider } from '@ethersproject/providers';
import { BigNumber, ethers } from 'ethers';
import Web3 from 'web3';
import { AbiItem } from 'web3-utils';
import { defineStore } from 'pinia';
import { RpcEndpoint } from 'universal-authenticator-library';
import { BehaviorSubject, filter } from 'rxjs';
import { createTraceFunction, isTracingAll } from 'src/antelope/stores/feedback';

import { errorToString } from 'src/antelope/config';
import EVMChainSettings from 'src/antelope/chains/EVMChainSettings';
import { events_signatures, functions_overrides, toChecksumAddress } from 'src/antelope/stores/utils';
import EvmContract from 'src/antelope/stores/utils/contracts/EvmContract';
import {
    AntelopeError,
    erc1155Abi,
    ERC1155_TRANSFER_SIGNATURE,
    erc20Abi,
    erc721Abi,
    EvmABI,
    EvmContractManagerI,
    EvmLog,
    ExceptionError,
    supportsInterfaceAbi,
    EvmTransactionResponse,
    EvmContractCreationInfo,
    EvmContractMetadata,
    TokenSourceInfo,
    TokenClass,
    ERC20_TYPE,
    ERC721_TYPE,
    ERC1155_TYPE,
    NFTClass,
} from 'src/antelope/types';
import { toRaw } from 'vue';
// import { checkNetwork } from 'src/antelope/stores/utils/checkNetwork';
import { toStringNumber } from 'src/antelope/stores/utils/currency-utils';
import {
    getAntelope,
    useAccountStore,
    useChainStore,
    useFeedbackStore,
} from 'src/antelope';
import { EVMAuthenticator } from 'src/antelope/wallets';
const onEvmReady = new BehaviorSubject<boolean>(false);

export const evmEvents = {
    whenReady: onEvmReady.asObservable().pipe(
        filter(ready => ready),
    ),
};

export interface EVMState {
    __external_signer: ethers.Signer | null;
    __external_provider: ExternalProvider | null;
    __ethers_rpc_provider: ethers.providers.JsonRpcProvider | null;
    __supports_meta_mask: boolean;
}

const store_name = 'evm';

const createManager = ():EvmContractManagerI => ({
    getSigner: () => toRaw(useEVMStore().signer) as ethers.Signer,
    getRpcProvider: () => toRaw(useEVMStore().rpcProvider) as ethers.providers.JsonRpcProvider,
    getFunctionIface: (hash:string) => toRaw(useEVMStore().getFunctionIface(hash)),
    getEventIface: (hash:string) => toRaw(useEVMStore().getEventIface(hash)),
});

export const useEVMStore = defineStore(store_name, {
    state: (): EVMState => (evmInitialState),
    getters: {
        provider: state => state.__external_provider,
        rpcProvider: state => state.__ethers_rpc_provider,
        signer: state => toRaw(state.__external_signer),
        isMetamaskSupported: state => state.__supports_meta_mask,
        functionInterfaces: () => functions_overrides,
        eventInterfaces: () => events_signatures,
    },
    actions: {
        trace: createTraceFunction(store_name),
        init: () => {

            useFeedbackStore().setDebug(store_name, isTracingAll());
            const evm = useEVMStore();
            const ant = getAntelope();

            // detect provider
            detectEthereumProvider().then((provider) => {
                evm.setSupportsMetaMask(provider?.isMetaMask ?? false);
                if (provider) {
                    evm.setExternalProvider(provider);

                    // this handler activates only when the user comes back from switching to the wrong network on the wallet
                    // It checks if the user is on the correct network and if not, it shows a notification with a button to switch
                    const checkNetworkHandler = async () => {
                        const authenticator = useAccountStore().loggedAccount.authenticator as EVMAuthenticator;
                        const chainId = useChainStore().currentChain.settings.getChainId();
                        window.removeEventListener('focus', checkNetworkHandler);
                        if (await authenticator.isConnectedTo(chainId)) {
                            evm.trace('checkNetworkHandler', 'correct network');
                        } else {
                            const networkName = useChainStore().loggedChain.settings.getDisplay();
                            const errorMessage = ant.config.localizationHandler('evm_wallet.incorrect_network', { networkName });
                            ant.config.notifyFailureWithAction(errorMessage, {
                                label: ant.config.localizationHandler('evm_wallet.switch'),
                                handler: () => {
                                    authenticator.ensureCorrectChain();
                                },
                            });
                        }
                    };

                    provider.on('chainChanged', (newNetwork) => {
                        evm.trace('provider.chainChanged', newNetwork);
                        window.removeEventListener('focus', checkNetworkHandler);
                        if (useAccountStore().loggedAccount) {
                            window.addEventListener('focus', checkNetworkHandler);
                        }
                    });

                    provider.on('accountsChanged', async (accounts) => {
                        const network = useChainStore().currentChain.settings.getNetwork();
                        evm.trace('provider.accountsChanged', ...accounts);

                        if (evm.isMetamaskSupported) {
                            // accounts.length > 0 means has just logged in or is switching account in wallet
                            if (accounts.length > 0) {
                                if (useAccountStore().loggedAccount) {
                                    // if the user is already authenticated we try to re login the account using the same authenticator
                                    const authenticator = useAccountStore().loggedAccount.authenticator as EVMAuthenticator;
                                    if (!authenticator) {
                                        console.error('Inconsistency: logged account authwenticator is null', authenticator);
                                    } else {
                                        useAccountStore().loginEVM({ authenticator,  network });
                                    }
                                } else {
                                    // if not, we do nothing because this is part of the happy ligin path
                                }
                            } else {
                                // the user has disconnected the all the accounts from the wallet so we logout
                                useAccountStore().logout();
                            }

                        } else {
                            console.error('TODO: handle accountsChanged for non metamask providers');
                        }
                    });
                }
                onEvmReady.next(true);
            });
        },
        // actions ---
        // this action is used by MetamaskAuth.transferTokens()
        async sendSystemToken (to: string, value: BigNumber): Promise<EvmTransactionResponse> {
            this.trace('sendSystemToken', to, value);

            // Send the transaction
            if (this.signer) {
                return this.signer.sendTransaction({
                    to,
                    value,
                }).then(
                    (transaction: ethers.providers.TransactionResponse) => transaction,
                ).catch((error) => {
                    if ('ACTION_REJECTED' === ((error as {code:string}).code)) {
                        throw new AntelopeError('antelope.evm.error_transaction_canceled');
                    } else {
                        // unknown error we print on console
                        console.error(error);
                        throw new AntelopeError('antelope.evm.error_send_transaction', { error });
                    }
                });
            } else {
                console.error('Error sending transaction: No signer');
                throw new AntelopeError('antelope.evm.error_no_signer');
            }
        },
        // auxiliar
        async ensureProvider(): Promise<ExternalProvider> {
            return new Promise((resolve, reject) => {
                evmEvents.whenReady.subscribe(async () => {
                    const provider = this.__external_provider as ExternalProvider;
                    if (provider) {
                        resolve(provider);
                    } else {
                        reject(new AntelopeError('antelope.evm.error_no_provider'));
                    }
                });
            });
        },

        async isProviderOnTheCorrectChain(provider: ethers.providers.Web3Provider, correctChainId: string): Promise<boolean> {
            const { chainId } = await provider.getNetwork();
            const response = Number(chainId).toString() === correctChainId;
            this.trace('isProviderOnTheCorrectChain', provider, ' -> ', response);
            return response;
        },

        async ensureCorrectChain(authenticator: EVMAuthenticator): Promise<ethers.providers.Web3Provider> {
            this.trace('ensureCorrectChain', [authenticator]);
            const checkProvider = await authenticator.web3Provider();
            let response = checkProvider;
            const correctChainId = useChainStore().currentChain.settings.getChainId();
            if (!await this.isProviderOnTheCorrectChain(checkProvider, correctChainId)) {
                await this.switchChainInjected(await authenticator.externalProvider());
                const provider = await this.ensureProvider();
                response = new ethers.providers.Web3Provider(provider);
            }
            this.setRpcProvider(response);
            return response;
        },

        async switchChainInjected(externalProvider: ethers.providers.ExternalProvider): Promise<boolean> {
            this.trace('switchChainInjected', [externalProvider]);
            useFeedbackStore().setLoading('evm.switchChainInjected');
            const provider = externalProvider;
            if (provider) {
                const chainSettings = useChainStore().loggedChain.settings as unknown as EVMChainSettings;
                const chainId = parseInt(chainSettings.getChainId(), 10);
                const chainIdParam = `0x${chainId.toString(16)}`;
                if (!provider.request) {
                    useFeedbackStore().unsetLoading('evm.switchChainInjected');
                    throw new AntelopeError('antelope.evm.error_support_provider_request');
                }
                try {
                    await provider.request({
                        method: 'wallet_switchEthereumChain',
                        params: [{ chainId: chainIdParam }],
                    });
                    return true;
                } catch (error) {
                    const chainNotAddedCodes = [
                        4902,
                        -32603, // https://github.com/MetaMask/metamask-mobile/issues/2944
                    ];

<<<<<<< HEAD
                    // if user rejects request to switch chains, disable repeated prompts
                    // if ((error as unknown as ExceptionError).code === 4001){ // 4001 - 'user rejected request'
                    //     window.removeEventListener('focus', checkNetwork);
                    // }

=======
>>>>>>> d6d59d20
                    if (chainNotAddedCodes.includes((error as unknown as ExceptionError).code)) {  // 'Chain <hex chain id> hasn't been added'
                        const p:RpcEndpoint = chainSettings.getRPCEndpoint();
                        const rpcUrl = `${p.protocol}://${p.host}:${p.port}${p.path ?? ''}`;
                        try {
                            if (!provider.request) {
                                throw new AntelopeError('antelope.evm.error_support_provider_request');
                            }
                            const payload = {
                                method: 'wallet_addEthereumChain',
                                params: [{
                                    chainId: chainIdParam,
                                    chainName: chainSettings.getDisplay(),
                                    nativeCurrency: {
                                        name: chainSettings.getSystemToken().name,
                                        symbol: chainSettings.getSystemToken().symbol,
                                        decimals: chainSettings.getSystemToken().decimals,
                                    },
                                    rpcUrls: [rpcUrl],
                                    blockExplorerUrls: [chainSettings.getExplorerUrl()],
                                    iconUrls: [chainSettings.getSmallLogoPath(), chainSettings.getLargeLogoPath()],
                                }],
                            };
                            await provider.request(payload);
                            return true;
                        } catch (e) {
                            if ((e as unknown as ExceptionError).code === 4001) {
                                throw new AntelopeError('antelope.evm.error_add_chain_rejected');
                            } else {
                                console.error('Error:', e);
                                throw new AntelopeError('antelope.evm.error_add_chain');
                            }
                        }
                    } else if ((error as unknown as ExceptionError).code === 4001) {
                        throw new AntelopeError('antelope.evm.error_switch_chain_rejected');
                    } else {
                        console.error('Error:', error);
                        throw new AntelopeError('antelope.evm.error_switch_chain');
                    }
                } finally {
                    useFeedbackStore().unsetLoading('evm.switchChainInjected');
                }
            } else {
                useFeedbackStore().unsetLoading('evm.switchChainInjected');
                throw new AntelopeError('antelope.evm.error_no_provider');
            }
        },
        // utils ---
        toWei(value: string | number, decimals = 18): string {
            const bigAmount: ethers.BigNumber = ethers.utils.parseUnits(value === 'string' ? value : toStringNumber(value), toStringNumber(decimals));
            const amountInWei = bigAmount.toString();
            return amountInWei;
        },
        toBigNumber(value: string | number, decimals?: number): ethers.BigNumber {
            const dec = decimals ? decimals : value.toString().split('.')[1]?.length ?? 0;
            const bigAmount: ethers.BigNumber = ethers.utils.parseUnits(value === 'string' ? value : toStringNumber(value), toStringNumber(dec));
            return bigAmount;
        },
        // Evm Contract Managment
        async getFunctionIface(hash:string): Promise<ethers.utils.Interface | null> {
            const prefix = hash.toLowerCase().slice(0, 10);
            if (Object.prototype.hasOwnProperty.call(this.functionInterfaces, prefix)) {
                return new ethers.utils.Interface([this.functionInterfaces[prefix]]);
            }
            try {
                const chain_settings = useChainStore().currentChain.settings as EVMChainSettings;
                const abiResponse = await chain_settings.getAbiSignature({ type:'function', hex:prefix });
                if (abiResponse.text_signature) {
                    this.functionInterfaces[prefix] = `function ${abiResponse.text_signature}`;
                    return new ethers.utils.Interface([this.functionInterfaces[prefix]]);
                } else {
                    return null;
                }
            } catch (e) {
                throw new AntelopeError('antelope.evm.error_getting_function_interface', { prefix });
            }
        },

        getTokenTypeFromLog(log:EvmLog): string {
            const sig = log.topics[0].substring(0, 10);
            const type = (log.topics.length === 4) ? ERC721_TYPE : ERC20_TYPE;
            return (sig === ERC1155_TRANSFER_SIGNATURE) ? ERC1155_TYPE: type;
        },

        async getEventIface(hex:string): Promise<ethers.utils.Interface | null> {
            const prefix = hex.toLowerCase().slice(0, 10);
            if (Object.prototype.hasOwnProperty.call(this.eventInterfaces, prefix)) {
                return new ethers.utils.Interface([this.eventInterfaces[prefix]]);
            }
            try {
                const chain_settings = useChainStore().currentChain.settings as EVMChainSettings;
                const abiResponse = await chain_settings.getAbiSignature({ type:'event', hex });
                if (abiResponse.text_signature) {
                    this.eventInterfaces[hex] = `event ${abiResponse.text_signature}`;
                    return new ethers.utils.Interface([this.eventInterfaces[hex]]);
                } else {
                    return null;
                }
            } catch (e) {
                throw new AntelopeError('antelope.evm.error_getting_event_interface', { hex });
            }
        },

        async getContractCreation(address:string): Promise<EvmContractCreationInfo | null> {
            if (!address) {
                console.error('address is null', address);
                throw new AntelopeError('antelope.evm.error_invalid_address', { address });
            }
            try {
                const chain_settings = useChainStore().currentChain.settings as EVMChainSettings;
                return await chain_settings.getContractCreation(address);
            } catch (e) {
                console.error(new AntelopeError('antelope.evm.error_getting_contract_creation', { address }));
                return null;
            }
        },

        // suspectedToken is so we don't try to check for ERC20 info via eth_call unless we think this is a token...
        // this is coming from the token transfer, transactions table & transaction (general + logs tabs) pages where we're
        // looking for a contract based on a token transfer event
        // handles erc721 & erc20 (w/ stubs for erc1155)
        async getContract(address:string, suspectedToken = ''): Promise<EvmContract | null> {
            if (!address) {
                this.trace('getContract', 'address is null', address);
                return null;
            }
            const addressLower = address.toLowerCase();

            // Get from already queried contracts, add token data if needed & not present
            // (ie: queried beforehand w/o suspectedToken or a wrong suspectedToken)
            const chain_settings = useChainStore().currentChain.settings as EVMChainSettings;
            const cached = chain_settings.getContract(addressLower);
            // If cached is null, it means this is the first time this address is queried
            if (cached !== null) {
                if (
                    !suspectedToken ||
                    // cached === false means we already tried to get the contract creation info and it failed
                    !cached ||
                    cached.token && cached.token?.type === suspectedToken
                ) {
                    // this never return false
                    this.trace('getContract', 'returning cached', addressLower, cached);
                    return cached || null;
                }
            }


            // We mark this address as not existing so we don't query it again
            chain_settings.setContractAsNotExisting(addressLower);

            // Then we try to get the contract creation info. If it fails, we never overwrite the previous call to set contract as not existing
            const creationInfo = await this.getContractCreation(addressLower);
            // The the contract passes the creation info check,
            // we overwrite the previous call to set contract as not existing with the actual EvmContract

            const metadata = await this.checkBucket(address);
            if (metadata && creationInfo) {
                this.trace('getContract', 'returning verified contract', address, metadata, creationInfo);
                return await this.getVerifiedContract(addressLower, metadata, creationInfo, suspectedToken);
            }

            const contract = await this.getContractFromTokenList(address, suspectedToken, creationInfo);
            if (contract) {
                this.trace('getContract', 'returning contract from token list', address, contract);
                return contract;
            }

            this.trace('getContract', 'returning empty contract', address, creationInfo);
            return await this.getEmptyContract(addressLower, creationInfo);
        },

        async checkBucket(address:string): Promise<EvmContractMetadata | null> {
            const checksumAddress = toChecksumAddress(address);
            try {
                const currentChain = useChainStore().currentChain.settings as unknown as EVMChainSettings;
                // let responseData = (await contractsBucket.get(`${checksumAddress}/metadata.json`)).data;
                const metadataStr = await currentChain.getContractMetadata(checksumAddress);
                return JSON.parse(metadataStr);
            } catch (e) {
                return null;
            }
        },

        async getVerifiedContract(
            address:string,
            metadata: EvmContractMetadata,
            creationInfo: EvmContractCreationInfo,
            suspectedType:string,
        ): Promise<EvmContract> {
            const token = await this.getToken(address, suspectedType) ?? undefined;
            const contract = new EvmContract({
                name: Object.values(metadata.settings?.compilationTarget ?? {})[0],
                address,
                abi: metadata.output?.abi,
                manager: createManager(),
                token: token,
                creationInfo,
                verified: true,
                supportedInterfaces: [token?.type ?? 'none'],
            });
            const chain_settings = useChainStore().currentChain.settings as EVMChainSettings;
            chain_settings.addContract(address, contract);
            return contract;
        },

        async getTokenContract(address:string, tokenData: TokenSourceInfo, creationInfo:EvmContractCreationInfo): Promise<EvmContract> {
            const contract = new EvmContract({
                name: tokenData.symbol ? `${tokenData.name} (${tokenData.symbol})` : tokenData.name ?? 'Unknown',
                address,
                abi: this.getTokenABI(tokenData.type ?? ''),
                manager: createManager(),
                creationInfo,
                token: Object.assign({
                    address,
                }, tokenData) as TokenSourceInfo,
                supportedInterfaces: [tokenData.type ?? 'none'],
            });

            const chain_settings = useChainStore().currentChain.settings as EVMChainSettings;
            chain_settings.addContract(address, contract);
            return contract;
        },

        async getEmptyContract(address:string, creationInfo: EvmContractCreationInfo | null): Promise<EvmContract> {
            const contract = new EvmContract({
                name: `0x${address.slice(0, 16)}...`,
                address,
                creationInfo,
                manager: createManager(),
                supportedInterfaces: [],
            });
            const chain_settings = useChainStore().currentChain.settings as EVMChainSettings;
            chain_settings.addContract(address, contract);
            return contract;
        },

        async supportsInterface(address:string, iface:string): Promise<boolean> {
            const provider = this.__ethers_rpc_provider;
            if (!provider) {
                throw new AntelopeError('antelope.evm.error_no_provider');
            }
            const contract = new ethers.Contract(address, supportsInterfaceAbi, provider);
            try {
                return await contract.supportsInterface(iface);
            } catch (e) {
                // Contract does not support interface, not necessarly an error
                return false;
            }
        },

        async isTokenType(address:string, type:string): Promise<string> {
            if(typeof type === 'undefined'){
                return '';
            } else if(type === 'erc721'){
                if(!await this.supportsInterface(address, '0x80ac58cd')){
                    return '';
                }
            } else if(type === 'erc1155') {
                if(!await this.supportsInterface(address, '0xd9b67a26')){
                    return '';
                }
            }
            return address;
        },

        getTokenABI(type:string): EvmABI {
            if(type === 'erc721'){
                return erc721Abi;
            } else if(type === 'erc1155'){
                return erc1155Abi;
            }
            return erc20Abi;
        },

        async getContractFromAbi(address:string, abi:EvmABI): Promise<ethers.Contract> {
            const provider = this.__ethers_rpc_provider;
            if (!provider) {
                throw new AntelopeError('antelope.evm.error_no_provider');
            }
            return  new ethers.Contract(address, abi, provider);
        },

        async getERC20TokenBalance(account: string, address:string): Promise<ethers.BigNumber> {
            const erc20ABI = this.getTokenABI(ERC20_TYPE) as AbiItem[];
            // eslint-disable-next-line @typescript-eslint/no-explicit-any
            const web3 = new Web3((window as any).ethereum);

            const contract = new web3.eth.Contract(erc20ABI, address);
            return contract.methods.balanceOf(account).call()
                .then((balance: never) => ethers.BigNumber.from(balance));
        },

        async getToken(address:string, suspectedType:string): Promise<TokenClass | null> {
            if (suspectedType.toUpperCase() === ERC20_TYPE) {
                const chain = useChainStore().currentChain;
                const list = await chain.settings.getTokenList();
                const token = list.find(t => t.address.toUpperCase() === address.toUpperCase());
                if (token) {
                    return token;
                }
            }
            return null;
        },

        async getNFT(address:string, tokenId: string, suspectedType:string): Promise<NFTClass | null> {
            this.trace('getNFT', address, suspectedType, tokenId);
            if (suspectedType.toUpperCase() === ERC721_TYPE) {
                // TODO: here we try to get NFT data from the chain directly as a fallback for indexer, see https://github.com/telosnetwork/telos-wallet/issues/446
            }
            return null;
        },

        async getContractFromTokenList(address:string, suspectedType:string, creationInfo:EvmContractCreationInfo | null): Promise<EvmContract | null> {
            const token = await this.getToken(address, suspectedType);
            if (token) {
                const abi = this.getTokenABI(ERC20_TYPE);
                const token_contract = new EvmContract({
                    name: `${token.name} (${token.symbol})`,
                    address,
                    creationInfo,
                    abi,
                    manager: createManager(),
                    token,
                    supportedInterfaces: [token.type],
                });
                const chain_settings = useChainStore().currentChain.settings as EVMChainSettings;
                chain_settings.addContract(address, token_contract);
                return token_contract;
            } else {
                return null;
            }
        },

        // Commits ----
        setSupportsMetaMask(value: boolean) {
            this.trace('setSupportsMetaMask', value);
            try {
                this.__supports_meta_mask = value;
            } catch (error) {
                console.error('Error: ', errorToString(error));
            }
        },

        setExternalProvider(value: ExternalProvider | null) {
            this.trace('setExternalProvider', value);
            try {
                this.__external_provider = value;
            } catch (error) {
                console.error('Error: ', errorToString(error));
            }
        },

        setRpcProvider(value: ethers.providers.JsonRpcProvider | null) {
            this.trace('setRpcProvider', value);
            try {
                this.__ethers_rpc_provider = value;
            } catch (error) {
                console.error('Error: ', errorToString(error));
            }
        },
        setExternalSigner(value: ethers.Signer | null) {
            this.trace('setExternalSigner', value);
            try {
                this.__external_signer = value;
            } catch (error) {
                console.error('Error: ', errorToString(error));
            }
        },
    },
});

const evmInitialState: EVMState = {
    __external_signer: null,
    __external_provider: null,
    __ethers_rpc_provider: null,
    __supports_meta_mask: false,
};<|MERGE_RESOLUTION|>--- conflicted
+++ resolved
@@ -246,14 +246,6 @@
                         -32603, // https://github.com/MetaMask/metamask-mobile/issues/2944
                     ];
 
-<<<<<<< HEAD
-                    // if user rejects request to switch chains, disable repeated prompts
-                    // if ((error as unknown as ExceptionError).code === 4001){ // 4001 - 'user rejected request'
-                    //     window.removeEventListener('focus', checkNetwork);
-                    // }
-
-=======
->>>>>>> d6d59d20
                     if (chainNotAddedCodes.includes((error as unknown as ExceptionError).code)) {  // 'Chain <hex chain id> hasn't been added'
                         const p:RpcEndpoint = chainSettings.getRPCEndpoint();
                         const rpcUrl = `${p.protocol}://${p.host}:${p.port}${p.path ?? ''}`;
