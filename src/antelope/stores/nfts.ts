/**
 * NFTs: This store is responsible for all functionality pertaining to NFTs,
 * such as fetching them for a given account, getting information on a particular NFT, or transferring NFTs
 */

import { defineStore } from 'pinia';

<<<<<<< HEAD
import {
    Label,
    Network,
    Address,
    Collectible,
    NftTokenInterface,
    IndexerPaginationFilter,
} from 'src/antelope/types';
=======
import { Label, Network, Address, IndexerTransactionsFilter, NFTClass, NftTokenInterface, TransactionResponse, addressString } from 'src/antelope/types';
>>>>>>> e686fb7c

import { useFeedbackStore, getAntelope, useChainStore, useEVMStore, CURRENT_CONTEXT } from 'src/antelope';
import { createTraceFunction, isTracingAll } from 'src/antelope/stores/feedback';
import { toRaw } from 'vue';
<<<<<<< HEAD
=======
import { AccountModel, EvmAccountModel, useAccountStore } from 'src/antelope/stores/account';
import NativeChainSettings from 'src/antelope/chains/NativeChainSettings';
>>>>>>> e686fb7c
import EVMChainSettings from 'src/antelope/chains/EVMChainSettings';
import { errorToString } from 'src/antelope/config';
import { truncateAddress } from 'src/antelope/stores/utils/text-utils';
import { subscribeForTransactionReceipt } from 'src/antelope/stores/utils/trx-utils';

export interface NFTsInventory {
    owner: Address;
    list: Collectible[];
    loading: boolean;
}

export interface NFTsCollection {
    contract: Address;
    list: Collectible[];
    loading: boolean;
}

export interface UserNftFilter {
    searchTerm?: string;
    collection?: string;
}

export interface NftsState {
    __pagination_filter: IndexerPaginationFilter;
    __user_filter: UserNftFilter;
    __inventory: Record<Label, NFTsInventory>;
    __contracts: Record<Network, Record<Address, NFTsCollection>>;
}

export interface NftCollectionListItem {
    contract: Address;
    name: string;
}

const store_name = 'nfts';

export const useNftsStore = defineStore(store_name, {
    state: (): NftsState => (nftsInitialState),
    getters: {
        loggedInventory: state => state.__inventory[CURRENT_CONTEXT]?.list,
        loggedInventoryLoading: state => state.__inventory[CURRENT_CONTEXT]?.loading,
        getInventory: state => (label: string) => state.__inventory[label],
        getUserFilter: state => state.__user_filter,
        getCollectionList: state => (label: string): NftCollectionListItem[] => {
            // used to populate the 'collections' dropdown in the NFT inventory page
            const inventory = state.__inventory[label]?.list;
            if (!inventory) {
                return [];
            }
            const collection_list: NftCollectionListItem[] = [];
            inventory.forEach((nft) => {
                const collection = collection_list.find(c => c.contract === nft.contractAddress);
                if (!collection) {
                    collection_list.push({
                        contract: nft.contractAddress,
                        name: nft.contractPrettyName || truncateAddress(nft.contractAddress),
                    });
                }
            });
            // sort collection list such that items whose name begins with 0x are at the bottom, and those with names are at the top sorted alphabetically
            collection_list.sort((a, b) => {
                if (a.name.startsWith('0x') && !b.name.startsWith('0x')) {
                    return 1;
                } else if (!a.name.startsWith('0x') && b.name.startsWith('0x')) {
                    return -1;
                } else {
                    return a.name.localeCompare(b.name);
                }
            });
            return collection_list;
        },
        getUserFilteredInventory:  state => (label: string) => {
            let inventory = state.__inventory[label]?.list ?? [];
            const filter = state.__user_filter;

            if (filter.collection) {
                inventory = inventory.filter(nft => nft.contractAddress === filter.collection);
            }

            if (filter.searchTerm) {
                const searchTermLower = filter.searchTerm.toLowerCase();
                inventory = inventory.filter(nft =>
                    nft.name.toLowerCase().includes(searchTermLower) ||
                    nft.id.toLowerCase().includes(searchTermLower) ||
                    nft.description?.toLowerCase().includes(searchTermLower) ||
                    nft.contractPrettyName?.toLowerCase().includes(searchTermLower) ||
                    nft.contractAddress.toLowerCase().includes(searchTermLower) ||
                    nft.attributes.some(
                        attr => [attr.label?.toString().toLowerCase(), attr.text?.toString().toLowerCase()].some(
                            text => text?.includes(searchTermLower),
                        ),
                    ),
                );
            }

            return inventory;
        },
    },
    actions: {
        trace: createTraceFunction(store_name),
        init: () => {
            const self = useNftsStore();
            useFeedbackStore().setDebug(store_name, isTracingAll());
            getAntelope().events.onAccountChanged.subscribe({
                next: async ({ label, account }) => {
                    if (label) {
                        self.__inventory[label] = {
                            owner: account?.account || '',
                            list: [],
                            loading: true,
                        };
                    }
                },
            });
        },
<<<<<<< HEAD
        async updateNFTsForAccount(label: string, account: string) {
=======

        async updateNFTsForAccount(label: string, account: AccountModel | null) {
>>>>>>> e686fb7c
            this.trace('updateNFTsForAccount', label, account);
            const network = useChainStore().getChain(label).settings.getNetwork();

            // const owner = account; eztodo
            const owner = '0x13B745FC35b0BAC9bab9fD20B7C9f46668232607';

            // we initialize the inventory for this label or take the existing one
            this.__inventory[label] = this.__inventory[label] || {
                list: [],
                loading: true,
            };

            try {
                useFeedbackStore().setLoading('updateNFTsForAccount');
                const chain = useChainStore().getChain(label);
                if (chain.settings.isNative()) {
                    throw new Error('Method updateNFTsForAccount not implemented for native chain');
                } else {
                    const chain_settings = chain.settings as EVMChainSettings;

                    if (chain_settings.hasIndexerSupport()) {
                        const filter = toRaw(this.__pagination_filter);
                        const erc1155NftsPromise = chain_settings.getNftsForAccount(owner, { ...filter, type: 'ERC1155' });
                        const erc721NftsPromise  = chain_settings.getNftsForAccount(owner, { ...filter, type: 'ERC721'  });

                        const [erc1155Nfts, erc721Nfts] = await Promise.all([erc1155NftsPromise, erc721NftsPromise]);

                        const nfts = erc1155Nfts.concat(erc721Nfts);
                        const sortedNfts = nfts.sort((a, b) => b.updated - a.updated);

                        this.__inventory[label].list = sortedNfts;
                        this.__inventory[label].loading = false;
                        this.trace('updateNFTsForAccount', 'indexer returned:', nfts);

                        this.__contracts[network] = this.__contracts[network] || {};
                        sortedNfts.forEach((nft) => {
                            const contractLower = nft.contractAddress.toLowerCase();
                            this.__contracts[network][contractLower] = {
                                contract: contractLower,
                                list: [],
                                loading: false,
                            };
                            this.__contracts[network][contractLower].list.push(nft);
                        });
                        useFeedbackStore().unsetLoading('updateNFTsForAccount');
                    } else {
                        // In case the chain does not support index, we don't have any solution yet
                        this.trace('updateNFTsForAccount', 'No alternative for indexer, returning []');
                        this.__inventory[label].loading = false;
                    }
                }
            } catch (error) {
                this.__inventory[label].loading = false;
                useFeedbackStore().unsetLoading('updateNFTsForAccount');
                console.error('Error: ', errorToString(error));
            }
        },

        async fetchNftDetails(
            label: Label,
            contract: string,
            tokenId: string,
            type?: NftTokenInterface,
        ): Promise<Collectible | null> {
            this.trace('fetchNftDetails', label, contract, tokenId, type);
            let promise = Promise.resolve(null) as Promise<Collectible | null>;
            try {
                const contractLower = contract.toLowerCase();
                const chain = useChainStore().getChain(label);
                const network = chain.settings.getNetwork();

                const new_filter = {
                    ...toRaw(this.__pagination_filter),
                    tokenId,
                };

                // If we already have a contract for that network and contract, we search for the NFT in that list first
                this.__contracts[network] = this.__contracts[network] || {};
                if (this.__contracts[network][contractLower]) {
                    const nft = this.__contracts[network][contractLower].list.find(
                        nft => nft.contractAddress.toLowerCase() === contract.toLowerCase() && nft.id === tokenId,
                    );
                    if (nft) {
                        return nft;
                    }
                } else {
                    this.__contracts[network][contractLower] = {
                        contract: contractLower,
                        list: [],
                        loading: false,
                    };
                }

                // we don't have the NFT on any cache, we fetch it from the indexer
                useFeedbackStore().setLoading('updateNFTsForAccount');
                if (chain.settings.isNative() || (chain.settings as EVMChainSettings).hasIndexerSupport()) {
                    promise = chain.settings.getNftsForCollection(contract, new_filter).then((nfts) => {
                        const contractLower = contract.toLowerCase();

                        this.trace('fetchNftDetails', 'indexer returned:', nfts);
                        this.__contracts[network][contractLower].list = this.__contracts[network][contractLower].list.concat(nfts);
                        this.__contracts[network][contractLower].loading = false;
                        useFeedbackStore().unsetLoading('updateNFTsForAccount');
                        return nfts.find(nft => nft.id === tokenId) || null;
                    });
                } else {
                    if (!chain.settings.isNative()) {
                        // this means we have the indexer down
                        // we have the contract and the addres so we try to fetch the NFT from the contract
                        useEVMStore().getNFT(
                            contract,
                            tokenId,
                            (type ?? 'ERC721').toUpperCase(),
                        ).then((nft) => {
                            const contractLower = contract.toLowerCase();
                            this.trace('fetchNftDetails', 'indexer fallback:', nft);
                            if (nft) {
                                this.__contracts[network][contractLower].list.push(nft);
                                this.__contracts[network][contractLower].loading = false;
                            }
                            useFeedbackStore().unsetLoading('updateNFTsForAccount');
                            return nft;
                        });
                    }
                }
            } catch (error) {
                useFeedbackStore().unsetLoading('updateNFTsForAccount');
                console.error('Error: ', errorToString(error));
            }

            return promise;
        },

        clearUserFilter() {
            this.setUserFilter({
                collection: '',
                searchTerm: '',
            });
        },


        // commits ---
        setPaginationFilter(filter: IndexerPaginationFilter) {
            this.__pagination_filter = filter;
        },
        setUserFilter(filter: UserNftFilter) {
            this.__user_filter = filter;
        },
        clearNFTs() {
            this.trace('clearNFTs');
            this.__inventory = {};
            this.setUserFilter({});
            this.setPaginationFilter({
                offset: 0,
                limit: 10000,
            });
        },

        async subscribeForTransactionReceipt(account: EvmAccountModel, response: TransactionResponse): Promise<TransactionResponse> {
            this.trace('subscribeForTransactionReceipt', account.account, response.hash);
            return subscribeForTransactionReceipt(account, response).then(({ newResponse, receipt }) => {
                newResponse.wait().then(() => {
                    this.trace('subscribeForTransactionReceipt', newResponse.hash, 'receipt:', receipt.status, receipt);
                    this.updateNFTsForAccount(CURRENT_CONTEXT, account);
                });
                return newResponse;
            });
        },

        async transferNft(label: Label, contractAddress: string, tokenId: string, type: NftTokenInterface, from: addressString, to: addressString): Promise<TransactionResponse> {
            const funcname = 'transferNft';
            this.trace(funcname, label, contractAddress, tokenId, type);

            try {
                useFeedbackStore().setLoading(funcname);
                const account = useAccountStore().loggedAccount as EvmAccountModel;
                return await account.authenticator.transferNft(contractAddress, tokenId, type, from, to)
                    .then(r => this.subscribeForTransactionReceipt(account, r as TransactionResponse));
            } catch (error) {
                const trxError = getAntelope().config.transactionError('antelope.evm.error_transfer_nft', error);
                getAntelope().config.transactionErrorHandler(trxError, funcname);
                throw trxError;
            } finally {
                useFeedbackStore().unsetLoading(funcname);
            }
        },
    },
});



const nftsInitialState: NftsState = {
    __pagination_filter: {
        offset: 0,
        limit: 10000, // override api limit default value of 50
    },
    __user_filter: {
        collection: '',
        searchTerm: '',
    },
    __inventory: {},
    __contracts: {},
};<|MERGE_RESOLUTION|>--- conflicted
+++ resolved
@@ -5,7 +5,6 @@
 
 import { defineStore } from 'pinia';
 
-<<<<<<< HEAD
 import {
     Label,
     Network,
@@ -13,19 +12,14 @@
     Collectible,
     NftTokenInterface,
     IndexerPaginationFilter,
+    TransactionResponse,
+    addressString,
 } from 'src/antelope/types';
-=======
-import { Label, Network, Address, IndexerTransactionsFilter, NFTClass, NftTokenInterface, TransactionResponse, addressString } from 'src/antelope/types';
->>>>>>> e686fb7c
 
 import { useFeedbackStore, getAntelope, useChainStore, useEVMStore, CURRENT_CONTEXT } from 'src/antelope';
 import { createTraceFunction, isTracingAll } from 'src/antelope/stores/feedback';
 import { toRaw } from 'vue';
-<<<<<<< HEAD
-=======
-import { AccountModel, EvmAccountModel, useAccountStore } from 'src/antelope/stores/account';
-import NativeChainSettings from 'src/antelope/chains/NativeChainSettings';
->>>>>>> e686fb7c
+import { EvmAccountModel, useAccountStore } from 'src/antelope/stores/account';
 import EVMChainSettings from 'src/antelope/chains/EVMChainSettings';
 import { errorToString } from 'src/antelope/config';
 import { truncateAddress } from 'src/antelope/stores/utils/text-utils';
@@ -141,12 +135,7 @@
                 },
             });
         },
-<<<<<<< HEAD
         async updateNFTsForAccount(label: string, account: string) {
-=======
-
-        async updateNFTsForAccount(label: string, account: AccountModel | null) {
->>>>>>> e686fb7c
             this.trace('updateNFTsForAccount', label, account);
             const network = useChainStore().getChain(label).settings.getNetwork();
 
@@ -310,7 +299,7 @@
             return subscribeForTransactionReceipt(account, response).then(({ newResponse, receipt }) => {
                 newResponse.wait().then(() => {
                     this.trace('subscribeForTransactionReceipt', newResponse.hash, 'receipt:', receipt.status, receipt);
-                    this.updateNFTsForAccount(CURRENT_CONTEXT, account);
+                    this.updateNFTsForAccount(CURRENT_CONTEXT, account.account);
                 });
                 return newResponse;
             });
