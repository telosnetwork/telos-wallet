--- conflicted
+++ resolved
@@ -5,7 +5,6 @@
 
 import { defineStore } from 'pinia';
 
-<<<<<<< HEAD
 import {
     Label,
     Network,
@@ -15,10 +14,8 @@
     IndexerPaginationFilter,
     TransactionResponse,
     addressString,
+    AntelopeError,
 } from 'src/antelope/types';
-=======
-import { Label, Network, Address, IndexerTransactionsFilter, NFTClass, NftTokenInterface, AntelopeError } from 'src/antelope/types';
->>>>>>> 40bac5c5
 
 import { useFeedbackStore, getAntelope, useChainStore, useEVMStore, CURRENT_CONTEXT } from 'src/antelope';
 import { createTraceFunction, isTracingAll } from 'src/antelope/stores/feedback';
@@ -215,22 +212,10 @@
                 const chain = useChainStore().getChain(label);
                 const network = chain.settings.getNetwork();
 
-<<<<<<< HEAD
                 const new_filter = {
                     ...toRaw(this.__pagination_filter),
                     tokenId,
                 };
-=======
-                // If we already have an inventory for that label, we search for the NFT in that list first
-                if (this.__inventory[label]) {
-                    const nft = this.__inventory[label].list.find(
-                        nft => nft.item.contract?.address.toLowerCase() === contract.toLowerCase() && nft.id === tokenId,
-                    );
-                    if (nft) {
-                        return nft;
-                    }
-                }
->>>>>>> 40bac5c5
 
                 // If we already have a contract for that network and contract, we search for the NFT in that list first
                 this.__contracts[network] = this.__contracts[network] || {};
@@ -252,18 +237,14 @@
                 // we don't have the NFT on any cache, we fetch it from the indexer
                 useFeedbackStore().setLoading('updateNFTsForAccount');
                 if (chain.settings.isNative() || (chain.settings as EVMChainSettings).hasIndexerSupport()) {
-<<<<<<< HEAD
                     promise = chain.settings.getNftsForCollection(contract, new_filter).then((nfts) => {
                         const contractLower = contract.toLowerCase();
 
                         this.trace('fetchNftDetails', 'indexer returned:', nfts);
                         this.__contracts[network][contractLower].list = this.__contracts[network][contractLower].list.concat(nfts);
                         this.__contracts[network][contractLower].loading = false;
-=======
-                    promise = this.fetchNftsFromCollection(label, contract).then((nfts) => {
->>>>>>> 40bac5c5
                         useFeedbackStore().unsetLoading('updateNFTsForAccount');
-                        return nfts?.find(nft => nft.id === tokenId) || null;
+                        return nfts.find(nft => nft.id === tokenId) || null;
                     });
                 } else {
                     if (!chain.settings.isNative()) {
@@ -293,7 +274,7 @@
             return promise;
         },
 
-        async fetchNftsFromCollection(label: Label, contract: string): Promise<NFTClass[] | null> {
+        async fetchNftsFromCollection(label: Label, contract: string): Promise<Collectible[] | null> {
             this.trace('fetchNftsFromCollection', label, contract);
             const feedbackStore = useFeedbackStore();
             const chain = useChainStore().getChain(label);
@@ -319,7 +300,7 @@
 
             feedbackStore.setLoading('fetchNftsFromCollection');
             try {
-                const nfts = await chain.settings.getNFTsCollection(contract, { limit: 10000, address: '' });
+                const nfts = await chain.settings.getNftsForCollection(contract, { limit: 10000 });
                 this.__contracts[network][contract].list = nfts;
 
                 return nfts;
@@ -330,8 +311,6 @@
                 feedbackStore.unsetLoading('fetchNftsFromCollection');
                 this.__contracts[network][contract].loading = false;
             }
-
-            return null;
         },
 
         clearUserFilter() {
