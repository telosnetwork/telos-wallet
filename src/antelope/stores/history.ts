/**
 * History: This store is responsible for obtaining transaction histories for accounts,
 * handling filtered pagination and exploring transaction details.
 *
 * The History store provides a set of methods for retrieving transaction histories for
 * specific accounts. It supports pagination and filtering of results, making it easy
 * to navigate through large sets of transaction data.
 *
 * At any given time, it is possible to designate a specific transaction as the "current"
 * transaction, which can be used to retrieve detailed information about that transaction.
 *
 */



import { defineStore } from 'pinia';
import {
    createTraceFunction,
    isTracingAll,
    useFeedbackStore,
} from 'src/antelope/stores/feedback';
import {
    Label,
    EvmTransaction,
    AntelopeError,
    IndexerTransactionsFilter,
    ShapedTransactionRow,
    ParsedIndexerAccountTransactionsContract,
    EVMTransactionsPaginationData,
    TransactionValueData,
    EvmTransfer,
    IndexerContractData,
    NftTransactionData,
    NftTokenInterface,
} from 'src/antelope/types';
import EVMChainSettings from 'src/antelope/chains/EVMChainSettings';
import { useChainStore } from 'src/antelope/stores/chain';
import { toRaw } from 'vue';
import { BigNumber } from 'ethers';
import {
    CURRENT_CONTEXT,
    getAntelope,
    useContractStore,
    useNftsStore,
    useTokensStore,
    useUserStore,
} from '..';
import { formatUnits } from 'ethers/lib/utils';
import { getGasInTlos, WEI_PRECISION } from 'src/antelope/stores/utils';
import { convertCurrency } from 'src/antelope/stores/utils/currency-utils';
import { dateIsWithinXMinutes } from 'src/antelope/stores/utils/date-utils';

export const transfers_filter_limit = 10000;

export interface HistoryState {
    __evm_filter: IndexerTransactionsFilter;
    __evm_transactions: {
        [label: Label]: {
            transactions: EvmTransaction[],
        },
    }
    __total_evm_transaction_count: {
        [label: Label]: number,
    },
    __shaped_evm_transaction_rows: {
        [label: Label]: ShapedTransactionRow[],
    };
    __evm_transactions_pagination_data: {
        [label: Label]: EVMTransactionsPaginationData,
    },
    __evm_nft_transfers: {
        [label: Label]: Map<string, EvmTransfer[]>, // key is the transaction hash in lowercase
    },
}

const store_name = 'history';

// these are used to prevent multiple fetches from happening at the same time;
// if a fetch is already running, the next fetch will be queued up and run after the current fetch is complete
// without ending the loading state. This prevents the loading state from flickering on and off if
// subsequent calls are made to the fetch method before it returns
// (e.g. when loading the balances tab, which prefetches transactions, and quickly switching to the transactions tab)
let fetchAccoutTransactionsIsRunning = false;
let shouldRefetchAccoutTransactions = false;

let nftTransfersUpdated : number | null = null; // the time in milliseconds since epoch when the NFT transfers were last updated

export const useHistoryStore = defineStore(store_name, {
    state: (): HistoryState => (historyInitialState),
    getters: {
        getEVMTransactions: state => (label: Label): EvmTransaction[] => state.__evm_transactions[label].transactions,
        getEVMTransactionsFilter: state => state.__evm_filter,
        getShapedTransactionRows: state => (label: Label): ShapedTransactionRow[] => state.__shaped_evm_transaction_rows[label],
        getEVMTransactionsPagination: state => (label: Label): EVMTransactionsPaginationData => state.__evm_transactions_pagination_data[label],
        getEvmTransactionsRowCount: state => (label: Label): number => state.__total_evm_transaction_count[label],
        getEvmNftTransfersForTransaction: state => (label: Label, transaction: string): EvmTransfer[] => state.__evm_nft_transfers[label].get(transaction.toLowerCase()) ?? [],
    },
    actions: {
        trace: createTraceFunction(store_name),
        init: () => {
            useFeedbackStore().setDebug(store_name, isTracingAll());
            getAntelope().events.onAccountChanged.subscribe({
                next: ({ account }) => {
                    const self = useHistoryStore();
                    if (account) {
                        self.setEVMTransactionsFilter({ address: account.account });
                    }
                },
            });
        },

        // actions ---

        // fetch all transactions for the account defined in __evm_filter.address
        async fetchEVMTransactionsForAccount(label: Label = CURRENT_CONTEXT) {
            this.trace('fetchEVMTransactionsForAccount', label);
            const feedbackStore = useFeedbackStore();

            if (!fetchAccoutTransactionsIsRunning) {
                feedbackStore.setLoading('history.fetchEVMTransactionsForAccount');
                fetchAccoutTransactionsIsRunning = true;
            } else {
                shouldRefetchAccoutTransactions = true;
                return;
            }

            const chain = useChainStore().getChain(label);
            const chain_settings = chain.settings as EVMChainSettings;
            const contractStore = useContractStore();


            try {
                shouldRefetchAccoutTransactions = false;
                // for NFTs (ERC1155 and ERC721), we need to fetch information from the transfers endpoint,
                // which returns data required for the UI
                // so if the user has not fetched NFT transfers yet, or if the NFT transfers are stale (3 mins),
                // fetch them now
                if (
                    this.__evm_nft_transfers[label].size === 0 ||
                    (nftTransfersUpdated && !dateIsWithinXMinutes(nftTransfersUpdated, 3))
                ) {
                    await this.fetchEvmNftTransfersForAccount(label, this.__evm_filter.address);
                }

                const transactionsResponse = await chain_settings.getEVMTransactions(toRaw(this.__evm_filter));
                const contracts = transactionsResponse.contracts;
                const transactions = transactionsResponse.results;

                this.setEvmTransactionsRowCount(label, transactionsResponse.total_count);

                const contractAddresses = Object.keys(contracts);
                const parsedContracts: Record<string, ParsedIndexerAccountTransactionsContract> = {};
                contractAddresses.forEach((address: string) => {
                    const extraInfo = JSON.parse(contracts[address]?.calldata ?? '{}');
                    parsedContracts[address] = {
                        ...contracts[address],
                        ...extraInfo,
                    };
                });

                // cache contracts
                contractAddresses.forEach((address) => {
                    contractStore.addContractToCache(address, parsedContracts[address]);
                });

                this.setEVMTransactions(label, transactions);

                await this.shapeTransactions(label, transactions);
            } catch (error) {
                console.error(error);
                throw new AntelopeError('antelope.history.error_fetching_transactions');
            } finally {
                fetchAccoutTransactionsIsRunning = false;

                if (shouldRefetchAccoutTransactions) {
                    await this.fetchEVMTransactionsForAccount(label);
                } else {
                    feedbackStore.unsetLoading('history.fetchEVMTransactionsForAccount');
                }
            }
        },

        // fetch all NFT transfers for an account (erc721, erc155)
        async fetchEvmNftTransfersForAccount(label: Label, account: string): Promise<void> {
            const feedbackStore = useFeedbackStore();
            const contractStore = useContractStore();

            this.trace('fetchEvmNftTransfersForAccount', label);

            feedbackStore.setLoading('history.fetchEvmNftTransfersForAccount');

            const chainSettings = useChainStore().getChain(label).settings as EVMChainSettings;

            try {
                // get all erc721 and erc1155 transfers for the given account
                const [
                    erc721TransferResponse,
                    erc1155TransferResponse,
                ] = await Promise.all(['erc721', 'erc1155'].map(
                    type => chainSettings.getEvmNftTransfers({
                        includePagination: true,
                        account,
                        limit: transfers_filter_limit,
                        type: type as 'erc721' | 'erc1155',
                    }),
                ));

                const erc721Contracts  = erc721TransferResponse.contracts;
                const erc1155Contracts = erc1155TransferResponse.contracts;

                // cache all contracts
                [erc721Contracts, erc1155Contracts].forEach((contracts) => {
                    const contractAddresses = Object.keys(contracts);
                    const parsedContracts: Record<string, IndexerContractData> = {};
                    contractAddresses.forEach((address: string) => {
                        const extraInfo = JSON.parse(contracts[address]?.calldata ?? '{}');

                        parsedContracts[address] = {
                            ...contracts[address],
                            ...extraInfo,
                        };
                    });
                    contractAddresses.forEach((address) => {
                        contractStore.addContractToCache(address, parsedContracts[address]);
                    });
                });

                const transfers = [
                    ...erc721TransferResponse.results,
                    ...erc1155TransferResponse.results,
                ].reduce(
                    (acc, xfer) => {
                        const hashLower = xfer.transaction.toLowerCase();
                        const existingTransfers = acc.get(hashLower) ?? [];
                        existingTransfers.push(xfer);
                        acc.set(hashLower, existingTransfers);
                        return acc;
                    },
                    new Map<string, EvmTransfer[]>(),
                );

                this.setEvmNftTransfers(label, transfers);
            } catch (error) {
                this.clearEvmNftTransfers();
                throw new AntelopeError('antelope.history.error_fetching_nft_transfers');
            } finally {
                nftTransfersUpdated = (new Date()).getTime();
                feedbackStore.unsetLoading('history.fetchEvmNftTransfersForAccount');
            }
        },

        async shapeTransactions(label: Label = CURRENT_CONTEXT, transactions: EvmTransaction[]) {
            this.trace('shapeTransactions', label);
            const userStore = useUserStore();
            const chain = useChainStore().getChain(label);
            const nftStore = useNftsStore();
            const chain_settings = chain.settings as EVMChainSettings;
            const contractStore = useContractStore();
            const chainSettings = (chain.settings as EVMChainSettings);
            const tlosInUsd = await chainSettings.getUsdPrice();

            const transactionShapePromises = transactions.map(async (tx) => {
                const erc20Transfers = await contractStore.getErc20TransfersFromTransaction(tx);
                const userAddressLower = this.__evm_filter.address.toLowerCase();

                const gasUsedInTlosBn = BigNumber.from(tx.gasPrice).mul(tx.gasused);
                const gasUsedInTlos = getGasInTlos(tx.gasused, tx.gasPrice);
                const gasInUsdBn = convertCurrency(gasUsedInTlosBn, WEI_PRECISION, 2, tlosInUsd);
                const gasInUsd = +(formatUnits(gasInUsdBn, 2));

                const systemTokenDecimals = chainSettings.getSystemToken().decimals;

                // all contracts in transactions are already cached, no need to use getContract
                const toPrettyName = contractStore.__cachedContracts[tx.to?.toLowerCase()]?.name ?? '';
                const fromPrettyName = contractStore.__cachedContracts[tx.from?.toLowerCase()]?.name ?? '';

                const valuesIn: TransactionValueData[] = [];
                const valuesOut: TransactionValueData[] = [];

                const nftsIn: NftTransactionData[] = [];
                const nftsOut: NftTransactionData[] = [];

                const isFailed = tx.status !== '0x1';
                const isContractCreation = !tx.to && !!tx.contractAddress;
                let functionName = '';

                if (!isContractCreation && tx.to && tx.to.toLowerCase() !== userAddressLower) {
                    // if the user interacted with a contract, the 'to' field is that contract's address
                    const contract = await contractStore.getContract(tx.to);
                    if (contract && contract.abi) {
                        functionName = await contractStore.getFunctionNameFromTransaction(tx, contract);
                    }
                }

                let actionName = '';

                if (!isFailed) {
                    if (+tx.value) {
                        const valueInFiatBn = convertCurrency(BigNumber.from(tx.value), systemTokenDecimals, 2, tlosInUsd);
                        const valueInFiat = +formatUnits(valueInFiatBn, 2);

                        if (tx.from?.toLowerCase() === userAddressLower) {
                            valuesOut.push({
                                amount: +formatUnits(tx.value, systemTokenDecimals),
                                symbol: chainSettings.getSystemToken().symbol,
                                fiatValue: valueInFiat,
                            });
                        }
                        if (tx.to?.toLowerCase() === userAddressLower) {
                            valuesIn.push({
                                amount: +formatUnits(tx.value, systemTokenDecimals),
                                symbol: chainSettings.getSystemToken().symbol,
                                fiatValue: valueInFiat,
                            });
                        }
                    }

                    const nftTransfersInTx = this.getEvmNftTransfersForTransaction(label, tx.hash);

                    if (nftTransfersInTx.length > 0) {
                        // there is at least 1 NFT transfer in this transaction,
                        // so we need to fetch the NFT details for each transfer in this transaction
                        const nftDetailList = await Promise.all(
                            nftTransfersInTx.map(
                                transfer => nftStore.fetchNftDetails(
                                    label,
                                    transfer.contract,
                                    transfer.id ?? '',
                                    transfer.type.toUpperCase() as NftTokenInterface,
                                ),
                            ),
                        );

                        nftDetailList.forEach((nftDetails, index) => {
                            if (nftDetails) {
<<<<<<< HEAD
                                let nftMediaType: 'image' | 'video' | 'audio' | 'unknown' = 'unknown';

                                if (nftDetails.audioSrc) {
                                    nftMediaType = 'audio';
                                } else if (nftDetails.videoSrc) {
                                    nftMediaType = 'video';
                                } else if (nftDetails.imageSrc) {
                                    nftMediaType = 'image';
                                }

=======
>>>>>>> fead4ac0
                                const transferInfo = nftTransfersInTx[index];
                                const shapedNftTransfer = {
                                    quantity: +(transferInfo.amount || 1),
                                    tokenId: transferInfo.id ?? '',
                                    tokenName: nftDetails.name,
                                    collectionAddress: transferInfo.contract,
                                    collectionName: nftDetails.contractPrettyName,
                                    type: nftDetails.item.type,
                                    nftInterface: transferInfo.type.toUpperCase() as NftTokenInterface,
                                    imgSrc: nftDetails.imageSrc,
                                    videoSrc: nftDetails.videoSrc,
                                    audioSrc: nftDetails.audioSrc,
                                };

                                if (transferInfo.from.toLowerCase() === userAddressLower) {
                                    nftsOut.push(shapedNftTransfer);
                                } else if (transferInfo.to.toLowerCase() === userAddressLower) {
                                    nftsIn.push(shapedNftTransfer);
                                }
                            }
                        });
                    }

                    for (const tokenXfer of erc20Transfers) {
                        if (tokenXfer.symbol && tokenXfer.decimals) {
                            let transferAmountInFiat: number | undefined;

                            if (tokenXfer.symbol) {
                                const tokenFiatPriceData = await useTokensStore().fetchTokenPriceData(
                                    userStore.fiatCurrency,
                                    tokenXfer.address,
                                    tokenXfer.symbol,
                                    chain_settings.getNetwork(),
                                );

                                const tokenFiatPriceStr = tokenFiatPriceData?.str;

                                transferAmountInFiat = tokenFiatPriceStr ?
                                    +tokenFiatPriceStr * +formatUnits(tokenXfer.value, tokenXfer.decimals) :
                                    undefined;
                            }

                            if (tokenXfer.from?.toLowerCase() === userAddressLower) {
                                // sent from user
                                valuesOut.push({
                                    amount: +formatUnits(tokenXfer.value, tokenXfer.decimals),
                                    symbol: tokenXfer.symbol,
                                    fiatValue: transferAmountInFiat,
                                });
                            } else if (tokenXfer.to?.toLowerCase() === userAddressLower) {
                                // sent to user
                                valuesIn.push({
                                    amount: +formatUnits(tokenXfer.value, tokenXfer.decimals),
                                    symbol: tokenXfer.symbol,
                                    fiatValue: transferAmountInFiat,
                                });
                            }
                        }
                    }

                    const txIsASwap    = (valuesIn.length  > 0 || nftsIn.length  > 0) && (valuesOut.length > 0 || nftsOut.length > 0);
                    const txIsASend    = (valuesOut.length > 0 || nftsOut.length > 0) && (valuesIn.length  === 0 && nftsIn.length  === 0);
                    const txIsAReceive = (valuesIn.length  > 0 || nftsIn.length  > 0) && (valuesOut.length === 0 && nftsOut.length === 0);

                    if (isContractCreation) {
                        actionName = 'contractCreation';
                    } else if (txIsASend) {
                        actionName = 'send';
                    } else if (txIsAReceive) {
                        actionName = 'receive';
                    } else if (txIsASwap) {
                        actionName = 'swap';
                    } else if (functionName) {
                        actionName = functionName;
                    }
                }

                return {
                    id: tx.hash,
                    epoch: tx.timestamp / 1000,
                    actionName,
                    from: tx.from,
                    fromPrettyName,
                    to: tx.to,
                    toPrettyName,
                    valuesIn,
                    valuesOut,
                    nftsIn,
                    nftsOut,
                    gasUsed: +gasUsedInTlos,
                    gasFiatValue: gasInUsd,
                    failed: isFailed,
                } as ShapedTransactionRow;
            });

            const shapedTransactions = await Promise.all(transactionShapePromises);
            this.setShapedTransactionRows(label, shapedTransactions);
        },


        // commits ---
        setEVMTransactionsFilter(filter: IndexerTransactionsFilter) {
            this.trace('setEVMFilter', filter);
            useHistoryStore().__evm_filter = filter;
        },
        setEVMTransactions(label: Label, transactions: EvmTransaction[]) {
            this.trace('setTransactions', label, transactions);
            useHistoryStore().__evm_transactions[label].transactions = transactions;
        },
        setShapedTransactionRows(label: Label, transactions: ShapedTransactionRow[]) {
            this.trace('setShapedTransactionRows', transactions);
            this.__shaped_evm_transaction_rows[label] = transactions;
        },
        setEvmTransactionsRowCount(label: Label, count: number) {
            this.trace('setEvmTransactionsRowCount', count);
            this.__total_evm_transaction_count[label] = count;
        },
        clearEvmTransactions() {
            this.trace('clearEvmTransactions');

            this.setEVMTransactionsFilter({ address: '' });
            this.__evm_transactions = {
                [CURRENT_CONTEXT]: {
                    transactions: [],
                },
            };
            this.__shaped_evm_transaction_rows = {
                [CURRENT_CONTEXT]: [],
            };
            this.__total_evm_transaction_count = {
                [CURRENT_CONTEXT]: 0,
            };
        },
        setEvmNftTransfers(label: Label, transfers: Map<string, EvmTransfer[]>): void {
            this.trace('setEvmNftTransfers', transfers);
            this.__evm_nft_transfers[label] = transfers;
        },
        clearEvmNftTransfers(): void {
            this.trace('clearEvmNftTransfers');
            this.__evm_nft_transfers = { [CURRENT_CONTEXT]: new Map() };
        },
    },
});

const historyInitialState: HistoryState = {
    __evm_transactions: {
        [CURRENT_CONTEXT]: {
            transactions: [],
        },
    },
    __total_evm_transaction_count: {
        [CURRENT_CONTEXT]: 0,
    },
    __evm_filter: {
        address: '',
    },
    __shaped_evm_transaction_rows: {
        [CURRENT_CONTEXT]: [],
    },
    __evm_transactions_pagination_data: {},
    __evm_nft_transfers: {
        [CURRENT_CONTEXT]: new Map(),
    },
};<|MERGE_RESOLUTION|>--- conflicted
+++ resolved
@@ -333,19 +333,6 @@
 
                         nftDetailList.forEach((nftDetails, index) => {
                             if (nftDetails) {
-<<<<<<< HEAD
-                                let nftMediaType: 'image' | 'video' | 'audio' | 'unknown' = 'unknown';
-
-                                if (nftDetails.audioSrc) {
-                                    nftMediaType = 'audio';
-                                } else if (nftDetails.videoSrc) {
-                                    nftMediaType = 'video';
-                                } else if (nftDetails.imageSrc) {
-                                    nftMediaType = 'image';
-                                }
-
-=======
->>>>>>> fead4ac0
                                 const transferInfo = nftTransfersInTx[index];
                                 const shapedNftTransfer = {
                                     quantity: +(transferInfo.amount || 1),
@@ -353,7 +340,7 @@
                                     tokenName: nftDetails.name,
                                     collectionAddress: transferInfo.contract,
                                     collectionName: nftDetails.contractPrettyName,
-                                    type: nftDetails.item.type,
+                                    type: nftDetails.mediaType,
                                     nftInterface: transferInfo.type.toUpperCase() as NftTokenInterface,
                                     imgSrc: nftDetails.imageSrc,
                                     videoSrc: nftDetails.videoSrc,
