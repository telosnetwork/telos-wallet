--- conflicted
+++ resolved
@@ -171,85 +171,6 @@
     return sign + hours + ':' + minutes;
 }
 
-<<<<<<< HEAD
-/**
- * Formats a number amount to a commified string with a specified number of decimal places
- *
- * @param {number} amount - the amount of currency as a number or a string. If a string, amount should only contain numbers and up to a single '.'
- * @param {number} decimals - the number of decimal places to show
- *
- * @return {string}
- */
-export function prettyPrintCurrency(amount: number | string, decimals = 2) {
-    const numberRegex = /^-?\d+(\.\d+)?$/;
-
-    const amountIsNumber = ['string', 'number'].includes(typeof amount);
-    const amountIsStringAndValid = typeof amount === 'string' && numberRegex.test(amount);
-    const decimalsIsValidInt = typeof decimals === 'number' && decimals >= 0 && decimals % 1 === 0;
-
-    if (!amountIsNumber && !amountIsStringAndValid) {
-        throw `String amount ${amount} does not represent a number`;
-    }
-
-    if (!decimalsIsValidInt) {
-        throw `Decimal precision ${decimals} is not a positive integer`;
-    }
-
-    const amountNumber = typeof amount === 'string' ? +amount : amount;
-
-    let formatted = amountNumber.toLocaleString('en-us');
-
-    if (decimals === 0) {
-        return Math.floor(parseFloat(formatted.replace(/,/g, ''))).toString();
-    }
-
-    if (formatted.indexOf('.') !== -1) {
-        const formattedInteger = formatted.split('.')[0];
-        const formattedFraction = amountNumber.toFixed(decimals).split('.')[1];
-
-        formatted = `${formattedInteger}.${formattedFraction}`;
-    } else {
-        formatted = `${formatted}.`.concat('0'.repeat(decimals));
-    }
-
-    return formatted;
-}
-
-
-/**
- * Given a number, returns an abbreviated version for large values, such as 1.5B
- * for small fractions like 0.12345, a 4-precision representation is returned
- * @param {number} amount - number to format
- * @param {number} precision - number of decimals to display for small numbers with fractional values
- *
- * @return {string}
- */
-export function abbreviateNumber(amount: number, precision = 4) {
-    if (typeof amount !== 'number') {
-        throw 'Type of amount must be number';
-    }
-
-    const precisionIsValid = typeof precision === 'number' && precision >= 0 && precision % 1 === 0;
-
-    if (!precisionIsValid) {
-        throw 'Type of precision must be a positive integer or zero';
-    }
-
-    if (amount < 1000 && amount >= 0) {
-        return amount.toFixed(precision);
-    }
-
-    let abbreviated = Intl.NumberFormat('en-US', {
-        notation: 'compact',
-        maximumFractionDigits: 2,
-    }).format(amount);
-
-    // retain fractional value for numbers under 1k, as the above expression will chop off fractions
-    if (amount % 1 !== 0 && amount < 1000 && precision > 0) {
-        const fraction = amount.toFixed(precision).split('.')[1];
-        abbreviated += `.${fraction}`;
-    }
-=======
 /*
 * Formats a currency amount in a localized way
 *
@@ -300,7 +221,6 @@
             ...currencyOptions,
             ...decimalOptions,
         }).format(amount);
->>>>>>> 236eda7a
 
     return formatted;
 }