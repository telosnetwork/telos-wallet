--- conflicted
+++ resolved
@@ -8,23 +8,24 @@
 import { ethers } from 'ethers';
 import { defineStore } from 'pinia';
 import { filter } from 'rxjs';
-import {
-    useFeedbackStore,
-} from 'src/antelope/stores/feedback';
 import { AntelopeError, EvmRexDeposit, Label, TransactionResponse } from 'src/antelope/types';
 import { toRaw } from 'vue';
 import { AccountModel, useAccountStore } from 'src/antelope/stores/account';
-import { CURRENT_CONTEXT, getAntelope, useBalancesStore, useChainStore, useContractStore } from 'src/antelope';
 import EVMChainSettings from 'src/antelope/chains/EVMChainSettings';
 import { WEI_PRECISION } from 'src/antelope/stores/utils';
 import { subscribeForTransactionReceipt } from 'src/antelope/stores/utils/trx-utils';
-<<<<<<< HEAD
-import { formatUnstakePeriod } from 'src/antelope/stores/utils/date-utils';
 import { createTraceFunction } from 'src/antelope/config';
-=======
 import { prettyTimePeriod } from 'src/antelope/stores/utils/date-utils';
->>>>>>> 69ff14cb
-
+
+// dependencies --
+import {
+    CURRENT_CONTEXT,
+    getAntelope,
+    useFeedbackStore,
+    useBalancesStore,
+    useChainStore,
+    useContractStore,
+} from 'src/antelope';
 
 export interface RexModel {
     withdrawable: ethers.BigNumber;
