--- conflicted
+++ resolved
@@ -49,11 +49,8 @@
 const abortController = new AbortController();
 
 export default abstract class NativeChainSettings implements ChainSettings {
-<<<<<<< HEAD
     // to avoid init() being called twice
     protected ready = false;
-=======
->>>>>>> be97ed69
 
     // Short Name of the network
     protected network: string;
