import { RpcEndpoint } from 'universal-authenticator-library';
import axios, { AxiosInstance, AxiosRequestConfig, AxiosResponse, Method } from 'axios';
import {
    AbiSignature,
    ChainSettings,
    EvmBlockData,
    EvmContractCreationInfo,
    HyperionAbiSignatureFilter,
    IndexerAccountBalances,
    IndexerTokenMarketData,
    PriceChartData,
    IndexerTransactionsFilter,
    IndexerAccountTransactionsResponse,
    TokenClass,
    TokenSourceInfo,
    TokenBalance,
    MarketSourceInfo,
    TokenMarketData,
    IndexerHealthResponse,
    NFT,
    NFTContractClass,
<<<<<<< HEAD
=======
    IndexerNftItemResult,
    NFTItemClass,
    addressString,
>>>>>>> 62b79917
    IndexerTransfersFilter,
    IndexerAccountTransfersResponse,
    constructNft,
    IndexerCollectionNftsFilter,
    IndexerAccountNftsFilter,
    IndexerAccountNftsResponse,
    GenericIndexerNft,
    IndexerNftContract,
    NftRawData,
    IndexerCollectionNftsResponse,
} from 'src/antelope/types';
import EvmContract from 'src/antelope/stores/utils/contracts/EvmContract';
import { ethers } from 'ethers';
import { toStringNumber } from 'src/antelope/stores/utils/currency-utils';
import { dateIsWithinXMinutes } from 'src/antelope/stores/utils/date-utils';
import { getAntelope } from 'src/antelope';
import { WEI_PRECISION } from 'src/antelope/stores/utils';


export default abstract class EVMChainSettings implements ChainSettings {
    // to avoid init() being called twice
    protected ready = false;

    protected initPromise: Promise<void>;

    // Short Name of the network
    protected network: string;

    // External query API support
    protected hyperion: AxiosInstance = axios.create({ baseURL: this.getHyperionEndpoint() });

    // External query API support
    protected api: AxiosInstance = axios.create({ baseURL: this.getApiEndpoint() });

    // External trusted metadata bucket for EVM contracts
    protected contractsBucket: AxiosInstance = axios.create({ baseURL: this.getTrustedContractsBucket() });

    // External indexer API support
    protected indexer: AxiosInstance = axios.create({ baseURL: this.getIndexerApiEndpoint() });

    // indexer health check promise
    protected _indexerHealthState: {
        promise: Promise<IndexerHealthResponse> | null;
        state: IndexerHealthResponse
    } = {
        promise: null,
        state: this.deathHealthResponse,
    };

    // Token list promise
    tokenListPromise: Promise<TokenClass[]> | null = null;

    // EvmContracts cache mapped by address
    protected contracts: Record<string, {
        promise: Promise<EvmContract | false>;
        resolve?: (value: EvmContract | false) => void;
    }> = {};

    constructor(network: string) {
        this.network = network;

        const MAX_REQUESTS_COUNT = 5;
        const INTERVAL_MS = 10;
        let pendingRequests = 0;

        // Interceptor handlers -- these handlers are used to limit the number of concurrent requests
        const requestHandler = (config: AxiosRequestConfig) => new Promise((resolve) => {
            const interval = setInterval(() => {
                if (pendingRequests < MAX_REQUESTS_COUNT) {
                    pendingRequests++;
                    clearInterval(interval);
                    resolve(config);
                }
            }, INTERVAL_MS);
        });

        const responseHandler = (response: AxiosResponse<unknown>) => {
            pendingRequests = Math.max(0, pendingRequests - 1);
            return Promise.resolve(response);
        };

        const erorrHandler = (error: unknown) => {
            pendingRequests = Math.max(0, pendingRequests - 1);
            return Promise.reject(error);
        };

        // Axios Request Interceptor
        this.hyperion.interceptors.request.use(requestHandler);
        this.indexer.interceptors.request.use(requestHandler);

        // Axios Response Interceptor
        this.hyperion.interceptors.response.use(responseHandler, erorrHandler);
        this.indexer.interceptors.response.use(responseHandler, erorrHandler);

        // Check indexer health state periodically
        this.initPromise = new Promise((resolve) => {
            this.updateIndexerHealthState().finally(() => {
                // we resolve the promise (in any case) that will be returned by init()
                resolve();
            });
        });
    }

    async initialized() {
        return this.initPromise;
    }

    async init(): Promise<void> {
        // this is called only when this chain is needed to avoid initialization of all chains
        if (this.ready) {
            return this.initPromise;
        }
        this.ready = true;

        // this setTimeout is a work arround because we can't call getAntelope() function before it initializes
        setTimeout(() => {
            const timer = setInterval(async () => {
                try {
                    await this.updateIndexerHealthState();
                } catch (e) {
                    clearInterval(timer);
                    console.error('Indexer API not working for this chain:', this.getNetwork(), e);
                }
            }, getAntelope().config.indexerHealthCheckInterval);
        }, 1000);

        // Update system token price
        this.getUsdPrice().then((value:number) => {
            const sys_token = this.getSystemToken();
            const price = value.toString();
            const marketInfo = { price } as MarketSourceInfo;
            const marketData = new TokenMarketData(marketInfo);
            sys_token.market = marketData;

            const wsys_token = this.getWrappedSystemToken();
            wsys_token.market = marketData;
        });

        return this.initPromise;
    }

    get deathHealthResponse() {
        return {
            success: false,
            blockNumber: 0,
            blockTimestamp: '',
            secondsBehind: Number.POSITIVE_INFINITY,
        } as IndexerHealthResponse;
    }

    async updateIndexerHealthState() {
        // resolve if this chain has indexer api support and is working fine

        const promise =
            Promise.resolve(this.hasIndexerSupport())
                .then(hasIndexerSupport =>
                    hasIndexerSupport ?
                        this.indexer.get('/v1/health') :
                        Promise.resolve({ data: this.deathHealthResponse } as AxiosResponse<IndexerHealthResponse>),
                )
                .then(response => response.data as unknown as IndexerHealthResponse);

        // initial state
        this._indexerHealthState = {
            promise,
            state: this.deathHealthResponse,
        };

        // update indexer health state
        promise.then((state) => {
            this._indexerHealthState.state = state;
        });

        return promise;
    }

    isIndexerHealthy(): boolean {
        return (
            this._indexerHealthState.state.success &&
            this._indexerHealthState.state.secondsBehind < getAntelope().config.indexerHealthThresholdSeconds
        );
    }

    get indexerHealthState(): IndexerHealthResponse {
        return this._indexerHealthState.state;
    }

    isNative() {
        return false;
    }

    // only testnet chains should override this
    isTestnet() {
        return false;
    }

    getNetwork(): string {
        return this.network;
    }

    getLargeLogoPath(): string {
        return `~/assets/${this.network}/logo_lg.svg`;
    }

    getSmallLogoPath(): string {
        return `~/assets/${this.network}/logo_sm.svg`;
    }

    abstract getSystemToken(): TokenClass;
    abstract getStakedSystemToken(): TokenClass;
    abstract getWrappedSystemToken(): TokenClass;
    abstract getEscrowContractAddress(): addressString;
    abstract getChainId(): string;
    abstract getDisplay(): string;
    abstract getHyperionEndpoint(): string;
    abstract getRPCEndpoint(): RpcEndpoint;
    abstract getApiEndpoint(): string;
    abstract getPriceData(): Promise<PriceChartData>;
    abstract getUsdPrice(): Promise<number>;
    abstract getBuyMoreOfTokenLink(): string;
    abstract getWeiPrecision(): number;
    abstract getExplorerUrl(): string;
    abstract getEcosystemUrl(): string;
    abstract getTrustedContractsBucket(): string;
    abstract getSystemTokens(): TokenClass[];
    abstract getIndexerApiEndpoint(): string;
    abstract hasIndexerSupport(): boolean;
    abstract trackAnalyticsEvent(params: Record<string, unknown>): void;

    async getApy(): Promise<string> {
        const response = await this.api.get('apy/evm');
        return response.data as string;
    }

    async getBalances(account: string): Promise<TokenBalance[]> {
        if (!this.hasIndexerSupport()) {
            console.error('Indexer API not supported for this chain:', this.getNetwork());
            return [];
        }
        return Promise.all([
            this.indexer.get(`v1/account/${account}/balances`, {
                params: {
                    limit: 50,
                    offset: 0,
                    includePagination: false,
                },
            }),
            this.getUsdPrice(),
        ]).then(async ([response, systemTokenPrice]) => {
            // parse to IndexerAccountBalances
            const balances = response.data as IndexerAccountBalances;

            const tokenList = await this.getTokenList();
            const tokens: TokenBalance[] = [];

            for (const result of balances.results) {
                const token = tokenList.find(t => t.address.toLowerCase() === result.contract.toLowerCase());
                const contractData = balances.contracts[result.contract] ?? {};
                const callDataStr = contractData.calldata as string | object;

                try {
                    if (typeof callDataStr === 'string') {
                        contractData.calldata = JSON.parse(callDataStr);
                    } else if (token?.isSystem) {
                        // system token systemTokenPrice
                        contractData.calldata = {
                            price: systemTokenPrice,
                        } as IndexerTokenMarketData;
                    }
                } catch (e) {
                    console.error('Error parsing calldata', `"${callDataStr}"`, e);
                }

                if (token) {
                    const balance = ethers.BigNumber.from(result.balance);
                    const tokenBalance = new TokenBalance(token, balance);
                    tokens.push(tokenBalance);
                    const priceUpdatedWithinTenMins = !!contractData.calldata.marketdata_updated && dateIsWithinXMinutes(+contractData.calldata.marketdata_updated, 10);

                    // If we have market data we use it, as long as the price was updated within the last 10 minutes
                    if (typeof contractData.calldata === 'object' && priceUpdatedWithinTenMins) {
                        const price = (+(contractData.calldata.price ?? 0)).toFixed(12);
                        const marketInfo = { ...contractData.calldata, price } as MarketSourceInfo;
                        const marketData = new TokenMarketData(marketInfo);
                        token.market = marketData;
                    }
                }
            }
            return tokens;
        }).catch((error) => {
            console.error(error);
            return [];
        });
    }

    // get the NFTs belonging to a particular contract (collection)
    async getNftsForCollection(collection: string, params: IndexerCollectionNftsFilter): Promise<NFT[]> {
        if (!this.hasIndexerSupport()) {
            console.error('Error fetching NFTs, Indexer API not supported for this chain:', this.getNetwork());
            return [];
        }
        const url = `v1/contract/${collection}/nfts`;
        const response = (await this.indexer.get(url, { params })).data as IndexerCollectionNftsResponse;

        // the indexer NFT data which will be used to construct NFTs
        const shapedIndexerNftData: GenericIndexerNft[] = response.results.map(nftResponse => ({
            owner: nftResponse.owner,
            metadata: JSON.parse(nftResponse.metadata),
            tokenId: nftResponse.tokenId,
            contract: nftResponse.contract,
            updated: nftResponse.updated,
            imageCache: nftResponse.imageCache,
            tokenUri: nftResponse.tokenUri,
            quantity: nftResponse.quantity,
        })).filter(
            // filter out NFTs with 0 balance; undefined means ERC721
            ({ quantity }) => quantity === undefined || quantity > 0,
        );

        this.processNftContractsCalldata(response.contracts);
        const shapedNftData = this.shapeNftRawData(shapedIndexerNftData, response.contracts);
        return this.processNftRawData(shapedNftData);
    }

    // get the NFTs belonging to a particular account
    async getNftsForAccount(account: string, params: IndexerAccountNftsFilter): Promise<NFT[]> {
        if (!this.hasIndexerSupport()) {
            console.error('Error fetching NFTs, Indexer API not supported for this chain:', this.getNetwork());
            return [];
        }
        const url = `v1/account/${account}/nfts`;
        const response = (await this.indexer.get(url, { params })).data as IndexerAccountNftsResponse;

        // the indexer NFT data which will be used to construct NFTs
        const shapedIndexerNftData: GenericIndexerNft[] = response.results.map(nftResponse => ({
            owner: account,
            metadata: JSON.parse(nftResponse.metadata),
            tokenId: nftResponse.tokenId,
            contract: nftResponse.contract,
            updated: nftResponse.updated,
            imageCache: nftResponse.imageCache,
            tokenUri: nftResponse.tokenUri,
            quantity: nftResponse.amount,
        })).filter(
            // filter out NFTs with 0 balance; undefined means ERC721
            ({ quantity }) => quantity === undefined || quantity > 0,
        );

        this.processNftContractsCalldata(response.contracts);
        const shapedNftData = this.shapeNftRawData(shapedIndexerNftData, response.contracts);
        return this.processNftRawData(shapedNftData);
    }

    // ensure NFT contract calldata is an object
    processNftContractsCalldata(contracts: Record<string, IndexerNftContract>) {
        for (const contract of Object.values(contracts)) {
            try {
                contract.calldata = typeof contract.calldata === 'string' ? JSON.parse(contract.calldata) : contract.calldata;
            } catch (e) {
                console.error('Error parsing metadata', `"${contract.calldata}"`, e);
            }
        }
    }

    // shape the raw data from the indexer into a format that can be used to construct NFTs
    shapeNftRawData(
        raw: GenericIndexerNft[],
        contracts: Record<string, IndexerNftContract>,
    ): NftRawData[] {
        const shaped = [] as NftRawData[];
        for (const item_source of raw) {
            const contract_source = contracts[item_source.contract];

            if (!contract_source) {
                // this case only happens if the indexer fails to index contract data
                continue;
            }
            const contract = new NFTContractClass(contract_source);

            shaped.push({
                data: item_source,
                contract,
            });
        }

        return shaped;
    }

    // process the shaped raw data into NFTs
    processNftRawData(shapedRawNfts: NftRawData[]): NFT[] {
        // the same ERC1155 NFT can be returned multiple times by the indexer, once for each owner
        // so we need to group these together and construct a single NFT for each unique NFT.
        // in the constructNft factory function, we will aggregate all of the data for each unique ERC1155 NFT
        const erc1155RawData = shapedRawNfts
            .filter(({ contract }) => contract.supportedInterfaces.includes('erc1155'))
            .reduce((acc, nftSource) => {
                const { data, contract } = nftSource;
                const key = `${contract.address}-${data.tokenId}`;

                if (!acc[key]) {
                    acc[key] = {
                        data: [],
                        contract,
                    };
                }
                acc[key].data.push(data);
                return acc;
            }, {} as Record<string, { data: GenericIndexerNft[], contract: NFTContractClass }>);
        // note that the 'data' object sent to the constructNft factory function is an array for the ERC1155 case;
        // each item contains the same information, but with a different 'owner' and 'quantity' field
        const erc1155Nfts = Object.values(erc1155RawData).map(({ data, contract }) => constructNft(contract, data));

        const erc721RawData = shapedRawNfts.filter(({ contract }) => contract.supportedInterfaces.includes('erc721'));
        const erc721Nfts = erc721RawData.map(({ data, contract }) => constructNft(contract, data));

        return [...erc1155Nfts, ...erc721Nfts];
    }

    constructTokenId(token: TokenSourceInfo): string {
        return `${token.symbol}-${token.address}-${this.getNetwork()}`;
    }

    /**
     * This method returns the cached value for the requested contract which can be one of three values:
     * - Promise<EvmContract> if the contract is already cached
     * - Promise<null> if the contract was never requested before
     * - Promise<false> if the contract was requested, not found and set as not existing (to avoid requesting it again)
     * @param address contract requested
     * @returns Promise for the requested contract or false if it doesn't exist
     */
    async getContract(address: string): Promise<EvmContract | false | null> {
        const key = address.toLowerCase();
        const returnValue = this.contracts[key]?.promise ?? null;
        if (!this.contracts[key]) {
            this.contracts[key] = {
                promise: Promise.resolve(false),
            };
            this.contracts[key].promise = new Promise((resolve) => {
                this.contracts[key].resolve = resolve;
            });
        }
        return returnValue;
    }

    /**
     * This method adds a contract to the cache and resolves the promise for it
     * @param address address of the contract
     * @param contract contract instance to be cached
     */
    addContract(address: string, contract: EvmContract | false) {
        const key = address.toLowerCase();
        if (!this.contracts[key]) {
            this.contracts[key] = {
                promise: Promise.resolve(contract),
            };
        } else {
            if (this.contracts[key].resolve) {
                this.contracts[key].resolve?.(contract);
            } else {
                console.error('Error: Contract already exists', address);
            }
        }
    }

    /**
     * This method sets a contract as not existing and resolves the promise to false for it.
     * This is done to distinguish between a contract that was never requested before and one that was requested and not found.
     * @param address address of the contract
     */
    setContractAsNotExisting(address: string) {
        return this.addContract(address, false);
    }

    async getEVMTransactions(filter: IndexerTransactionsFilter): Promise<IndexerAccountTransactionsResponse> {
        const address = filter.address;
        const limit = filter.limit;
        const offset = filter.offset;
        const includeAbi = filter.includeAbi;
        const sort = filter.sort;
        const includePagination = true;
        const logTopic = filter.logTopic;
        const full = filter.full ?? true;

        let aux = {};

        if (limit !== undefined) {
            aux = { limit, ...aux };
        }
        if (offset !== undefined) {
            aux = { offset, ...aux };
        }
        if (includeAbi !== undefined) {
            aux = { includeAbi, ...aux };
        }
        if (sort !== undefined) {
            aux = { sort, ...aux };
        }
        if (includePagination !== undefined) {
            aux = { includePagination, ...aux };
        }
        if (logTopic !== undefined) {
            aux = { logTopic, ...aux };
        }
        if (full !== undefined) {
            aux = { full, ...aux };
        }

        const params: AxiosRequestConfig = aux as AxiosRequestConfig;
        const url = `v1/address/${address}/transactions`;

        // The following performs a GET request to the indexer endpoint.
        // Then it pipes the response to the IndexerAccountTransactionsResponse type.
        // Notice that the promise is not awaited, but returned instead immediately.
        return this.indexer.get(url, { params })
            .then(response => response.data as IndexerAccountTransactionsResponse);
    }

    async getEvmNftTransfers({
        account,
        type,
        limit,
        offset,
        includePagination,
        endBlock,
        startBlock,
        contract,
        includeAbi,
    }: IndexerTransfersFilter): Promise<IndexerAccountTransfersResponse> {
        let aux = {};

        if (limit !== undefined) {
            aux = { limit, ...aux };
        }
        if (offset !== undefined) {
            aux = { offset, ...aux };
        }
        if (includeAbi !== undefined) {
            aux = { includeAbi, ...aux };
        }
        if (type !== undefined) {
            aux = { type, ...aux };
        }
        if (includePagination !== undefined) {
            aux = { includePagination, ...aux };
        }
        if (endBlock !== undefined) {
            aux = { endBlock, ...aux };
        }
        if (startBlock !== undefined) {
            aux = { startBlock, ...aux };
        }
        if (contract !== undefined) {
            aux = { contract, ...aux };
        }

        const params = aux as AxiosRequestConfig;
        const url = `v1/account/${account}/transfers`;

        return this.indexer.get(url, { params })
            .then(response => response.data as IndexerAccountTransfersResponse);
    }

    async getTokenList(): Promise<TokenClass[]> {
        if (this.tokenListPromise) {
            return this.tokenListPromise;
        }

        const url =  'https://raw.githubusercontent.com/telosnetwork/token-list/main/telosevm.tokenlist.json';
        this.tokenListPromise = axios.get(url)
            .then(results => results.data.tokens as unknown as {chainId:number, logoURI: string}[])
            .then(tokens => tokens.filter(({ chainId }) => chainId === +this.getChainId()))
            .then(tokens => tokens.map(t => ({
                ...t,
                network: this.getNetwork(),
                logoURI: t.logoURI?.replace('ipfs://', 'https://w3s.link/ipfs/') ?? require('src/assets/logo--tlos.svg'),
            }) as unknown as TokenSourceInfo))
            .then(tokens => tokens.map(t => new TokenClass(t)))
            .then(tokens => [this.getSystemToken(), this.getWrappedSystemToken(), this.getStakedSystemToken(), ...tokens]);

        return this.tokenListPromise;
    }

    async getAbiSignature(filter: HyperionAbiSignatureFilter): Promise<AbiSignature> {
        const params: AxiosRequestConfig = filter as AxiosRequestConfig;
        return this.hyperion.get('/v2/evm/get_abi_signature', { params })
            .then(response => response.data as AbiSignature);
    }

    async getContractCreation(address: string): Promise<EvmContractCreationInfo> {
        return this.hyperion.get(`/v2/evm/get_contract?contract=${address}`)
            .then(response => response.data as EvmContractCreationInfo);
    }

    async getContractMetadata(checksumAddress: string): Promise<string> {
        return this.contractsBucket.get(`${checksumAddress}/metadata.json`)
            .then(response => response.data.content as string);
    }

    rpcCounter = 0;
    nextId(): number {
        return ++this.rpcCounter;
    }

    async doRPC<T>({ method, params }: AxiosRequestConfig): Promise<T> {
        const rpcPayload = {
            jsonrpc: '2.0',
            id: this.nextId(),
            method,
            params,
        };
        return this.hyperion.post('/evm', rpcPayload)
            .then(response => response.data as T);
    }

    getIndexer() {
        return this.indexer;
    }

    async getGasPrice(): Promise<ethers.BigNumber> {
        return this.doRPC<{result:string}>({
            method: 'eth_gasPrice' as Method,
            params: [],
        }).then(response => ethers.BigNumber.from(response.result));
    }

    async getEstimatedGas(limit: number): Promise<{ system:ethers.BigNumber, fiat:ethers.BigNumber }> {
        const gasPrice: ethers.BigNumber = await this.getGasPrice();
        const tokenPrice: number = await this.getUsdPrice();
        const price = ethers.utils.parseUnits(toStringNumber(tokenPrice), WEI_PRECISION);
        const system = gasPrice.mul(limit);
        const fiatDouble = system.mul(price);
        const fiat = fiatDouble.div(ethers.utils.parseUnits('1', WEI_PRECISION));
        return { system, fiat };
    }
    async getLatestBlock(): Promise<ethers.BigNumber> {
        return this.doRPC<{result:string}>({
            method: 'eth_blockNumber' as Method,
            params: [],
        }).then(response => ethers.BigNumber.from(response.result));
    }

    async getBlockByNumber(blockNumber: string): Promise<EvmBlockData> {
        return this.doRPC<{result:EvmBlockData}>({
            method: 'eth_getBlockByNumber' as Method,
            params: [parseInt(blockNumber).toString(16), false],
        }).then((response) => {
            console.error('type of response.result', typeof response.result, [response.result]);
            return response.result as EvmBlockData;
        });
    }
}<|MERGE_RESOLUTION|>--- conflicted
+++ resolved
@@ -19,12 +19,7 @@
     IndexerHealthResponse,
     NFT,
     NFTContractClass,
-<<<<<<< HEAD
-=======
-    IndexerNftItemResult,
-    NFTItemClass,
     addressString,
->>>>>>> 62b79917
     IndexerTransfersFilter,
     IndexerAccountTransfersResponse,
     constructNft,
