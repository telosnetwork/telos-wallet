--- conflicted
+++ resolved
@@ -34,14 +34,11 @@
     getErc721Owner,
     Erc1155Nft,
     AntelopeError,
-<<<<<<< HEAD
     IndexerAllowanceFilter,
     IndexerAllowanceResponseErc20,
     IndexerAllowanceResponseErc721,
     IndexerAllowanceResponseErc1155,
-=======
     getErc1155OwnersFromIndexer,
->>>>>>> 181cb00a
 } from 'src/antelope/types';
 import EvmContract from 'src/antelope/stores/utils/contracts/EvmContract';
 import { ethers } from 'ethers';
