--- conflicted
+++ resolved
@@ -441,8 +441,6 @@
             }
             const contract = new NFTContractClass(contract_source);
 
-<<<<<<< HEAD
-=======
             shaped.push({
                 data: item_source,
                 contract,
@@ -519,7 +517,6 @@
         return `${token.symbol}-${token.address}-${this.getNetwork()}`;
     }
 
->>>>>>> 449e1786
     async getEVMTransactions(filter: IndexerTransactionsFilter): Promise<IndexerAccountTransactionsResponse> {
         const address = filter.address;
         const limit = filter.limit;
