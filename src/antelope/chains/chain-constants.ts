--- conflicted
+++ resolved
@@ -3,17 +3,6 @@
 
 export const TELOS_CHAIN_IDS = ['40', '41'];
 export const TELOS_NETWORK_NAMES = [telosEvmNetwork, telosTestnetEvmNetwork];
-<<<<<<< HEAD
-export const TELOS_ANALYTICS_EVENT_IDS = {
-    loginStarted: 'JXIYBP1S',
-    loginSuccessful: 'HIP11SFR',
-    loginSuccessfulMetamask: 'ABGMND23',
-    loginFailedMetamask: 'ZFGE6TFS',
-    loginSuccessfulSafepal: 'LKCBKDU2',
-    loginFailedSafepal: '6PSIWGNV',
-    loginFailedWalletConnect: '9V4IV1BV',
-    loginSuccessfulWalletConnect: '2EG2OR3H',
-=======
 export const TELOS_ANALYTICS_EVENT_NAMES = {
     loginStarted: 'Login Started',
     loginSuccessful: 'Login Successful',
@@ -21,13 +10,10 @@
     loginFailedMetamask: 'Login Failed - Metamask',
     loginSuccessfulSafepal: 'Login Successful - Safepal',
     loginFailedSafepal: 'Login Failed - Safepal',
-    loginSuccessfulOreId: 'Login Successful - OreId',
-    loginFailedOreId: 'Login Failed - OreId',
     loginFailedWalletConnect: 'Login Failed - WalletConnect',
     loginSuccessfulWalletConnect: 'Login Successful - WalletConnect',
     loginSuccessfulBrave: 'Login Successful - Brave',
     loginFailedBrave: 'Login Failed - Brave',
->>>>>>> f9a85a50
 };
 
 export const ZERO_ADDRESS = '0x'.concat('0'.repeat(40));