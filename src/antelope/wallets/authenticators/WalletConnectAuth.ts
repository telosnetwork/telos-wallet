--- conflicted
+++ resolved
@@ -23,9 +23,6 @@
 import { useEVMStore } from 'src/antelope/stores/evm';
 import { useFeedbackStore } from 'src/antelope/stores/feedback';
 import { usePlatformStore } from 'src/antelope/stores/platform';
-<<<<<<< HEAD
-import { AntelopeError, EvmABI, TokenClass, addressString, wtlosAbiDeposit, wtlosAbiWithdraw } from 'src/antelope/types';
-=======
 import {
     AntelopeError,
     EvmABI,
@@ -34,7 +31,6 @@
     wtlosAbiDeposit,
     wtlosAbiWithdraw,
 } from 'src/antelope/types';
->>>>>>> 4192377d
 import { EVMAuthenticator } from 'src/antelope/wallets';
 import { RpcEndpoint } from 'universal-authenticator-library';
 import { toRaw } from 'vue';
