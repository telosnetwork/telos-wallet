--- conflicted
+++ resolved
@@ -28,15 +28,6 @@
     EvmFunctionParam,
     TokenClass,
     addressString,
-<<<<<<< HEAD
-    erc20Abi,
-    escrowAbiWithdraw,
-    stlosAbiDeposit,
-    stlosAbiWithdraw,
-    wtlosAbiDeposit,
-    wtlosAbiWithdraw,
-=======
->>>>>>> 449e1786
 } from 'src/antelope/types';
 import { EVMAuthenticator } from 'src/antelope/wallets';
 import { RpcEndpoint } from 'universal-authenticator-library';
@@ -247,8 +238,6 @@
         return BigNumber.from(balance);
     }
 
-<<<<<<< HEAD
-=======
     async isConnectedTo(chainId: string): Promise<boolean> {
         this.trace('isConnectedTo', chainId);
 
@@ -317,7 +306,6 @@
         });
     }
 
->>>>>>> 449e1786
     async signCustomTransaction(contract: string, abi: EvmABI, parameters: EvmFunctionParam[], value?: BigNumber): Promise<WriteContractResult> {
         this.trace('signCustomTransaction', contract, [abi], parameters, value?.toString());
 
@@ -330,7 +318,6 @@
         }
 
         const chainSettings = this.getChainSettings();
-<<<<<<< HEAD
 
         const config = {
             chainId: +chainSettings.getChainId(),
@@ -350,58 +337,6 @@
 
         if (value) {
             config.value = BigInt(value.toString());
-        }
-
-        this.trace('signCustomTransaction', 'prepareWriteContract ->', config);
-        const sendConfig = await prepareWriteContract(config);
-
-        this.trace('signCustomTransaction', 'writeContract ->', sendConfig);
-        return await writeContract(sendConfig);
-    }
-
-
-    async transferTokens(token: TokenClass, amount: BigNumber, to: addressString): Promise<SendTransactionResult | WriteContractResult> {
-        this.trace('transferTokens', token, amount, to);
-        if (!this.sendConfig) {
-            throw new AntelopeError(token.isSystem ?
-                'antelope.wallets.error_system_token_transfer_config' :
-                'antelope.wallets.error_token_transfer_config',
-            );
-        } else {
-            if (token.isSystem) {
-                return await sendTransaction(this.sendConfig as PrepareSendTransactionResult);
-            } else {
-                // prepare variables
-                const value = amount.toHexString();
-                const transferAbi = erc20Abi.filter(abi => abi.name === 'transfer');
-
-                return this.signCustomTransaction(
-                    token.address,
-                    transferAbi,
-                    [to, value],
-                );
-            }
-=======
-
-        const config = {
-            chainId: +chainSettings.getChainId(),
-            address: contract,
-            abi: abi,
-            functionName: method,
-            args: parameters,
-        } as {
-            chainId: number;
-            address: addressString;
-            abi: EvmABI;
-            functionName: string;
-            // eslint-disable-next-line @typescript-eslint/no-explicit-any
-            args: any[];
-            value?: bigint;
-        };
-
-        if (value) {
-            config.value = BigInt(value.toString());
->>>>>>> 449e1786
         }
 
         this.trace('signCustomTransaction', 'prepareWriteContract ->', config);
@@ -473,139 +408,6 @@
         await this._debouncedPrepareTokenConfig(token, amount, to);
     }
 
-<<<<<<< HEAD
-    async wrapSystemToken(amount: BigNumber): Promise<WriteContractResult> {
-        this.trace('wrapSystemToken', amount);
-
-        // prepare variables
-        const chainSettings = this.getChainSettings();
-        const wrappedSystemTokenContractAddress = chainSettings.getWrappedSystemToken().address as addressString;
-
-        return this.signCustomTransaction(
-            wrappedSystemTokenContractAddress,
-            wtlosAbiDeposit,
-            [],
-            amount,
-        );
-    }
-
-    async unwrapSystemToken(amount: BigNumber): Promise<WriteContractResult> {
-        this.trace('unwrapSystemToken', amount);
-
-        // prepare variables
-        const chainSettings = this.getChainSettings();
-        const wrappedSystemTokenContractAddress = chainSettings.getWrappedSystemToken().address as addressString;
-
-        return this.signCustomTransaction(
-            wrappedSystemTokenContractAddress,
-            wtlosAbiWithdraw,
-            [amount.toString()],
-        );
-    }
-
-    async stakeSystemTokens(amount: BigNumber): Promise<WriteContractResult> {
-        this.trace('stakeSystemTokens', amount);
-
-        // prepare variables
-        const chainSettings = this.getChainSettings();
-        const stakedSystemTokenContractAddress = chainSettings.getStakedSystemToken().address as addressString;
-
-        return this.signCustomTransaction(
-            stakedSystemTokenContractAddress,
-            stlosAbiDeposit,
-            [],
-            amount,
-        );
-    }
-
-    async unstakeSystemTokens(amount: BigNumber): Promise<WriteContractResult> {
-        this.trace('unstakeSystemTokens', amount);
-
-        // prepare variables
-        const chainSettings = this.getChainSettings();
-        const stakedSystemTokenContractAddress = chainSettings.getStakedSystemToken().address as addressString;
-        const address = this.getAccountAddress();
-
-        return this.signCustomTransaction(
-            stakedSystemTokenContractAddress,
-            stlosAbiWithdraw,
-            [amount.toString(), address, address],
-        );
-    }
-
-    async withdrawUnstakedTokens(): Promise<WriteContractResult> {
-        this.trace('withdrawUnstakedTokens');
-
-        // prepare variables
-        const chainSettings = this.getChainSettings();
-        const escrowContractAddress = chainSettings.getEscrowContractAddress();
-
-        return this.signCustomTransaction(
-            escrowContractAddress,
-            escrowAbiWithdraw,
-            [],
-        );
-    }
-
-    async isConnectedTo(chainId: string): Promise<boolean> {
-        this.trace('isConnectedTo', chainId);
-
-        if (usePlatformStore().isMobile) {
-            this.trace('isConnectedTo', 'mobile -> true');
-            return true;
-        }
-
-        return new Promise(async (resolve) => {
-            const web3Provider = await this.web3Provider();
-            const correct = +web3Provider.network.chainId === +chainId;
-            this.trace('isConnectedTo', chainId, correct ? 'OK!' : 'not connected');
-            resolve(correct);
-        });
-    }
-
-    async web3Provider(): Promise<ethers.providers.Web3Provider> {
-        let web3Provider = null;
-        if (usePlatformStore().isMobile || this.usingQR) {
-            const p:RpcEndpoint = this.getChainSettings().getRPCEndpoint();
-            const url = `${p.protocol}://${p.host}:${p.port}${p.path ?? ''}`;
-            web3Provider = new ethers.providers.JsonRpcProvider(url);
-            this.trace('web3Provider', 'JsonRpcProvider ->', web3Provider);
-
-            // This is a hack to make the QR code work.
-            // this code is going to be used in EVMAuthenticator.ts login method
-            const listAccounts: () => Promise<`0x${string}`[]> = async () => [getAccount().address as addressString];
-            web3Provider.listAccounts = listAccounts;
-
-        } else {
-            web3Provider = new ethers.providers.Web3Provider(await this.externalProvider());
-            this.trace('web3Provider', 'Web3Provider ->', web3Provider);
-        }
-        await web3Provider.ready;
-        return web3Provider as ethers.providers.Web3Provider;
-    }
-
-    async getSigner(): Promise<ethers.Signer> {
-        this.trace('getSigner');
-        const web3Provider = await this.web3Provider();
-        const signer = web3Provider.getSigner();
-        this.trace('getSigner', 'signer ->', signer);
-        return signer;
-    }
-
-    async externalProvider(): Promise<ethers.providers.ExternalProvider> {
-        this.trace('externalProvider');
-        return new Promise(async (resolve) => {
-            const injected = new InjectedConnector();
-            const provider = toRaw(await injected.getProvider());
-            if (!provider) {
-                throw new AntelopeError('antelope.evm.error_no_provider');
-            }
-            resolve(provider as unknown as ethers.providers.ExternalProvider);
-        });
-    }
-
-=======
->>>>>>> 449e1786
     async ensureCorrectChain(): Promise<ethers.providers.Web3Provider> {
         this.trace('ensureCorrectChain', 'QR:', this.usingQR);
         if (this.usingQR) {
