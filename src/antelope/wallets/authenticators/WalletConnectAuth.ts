--- conflicted
+++ resolved
@@ -128,12 +128,6 @@
                 this.trace('login', 'web3Modal.openModal()');
                 const web3Modal = new Web3Modal(this.options, this.wagmiClient);
                 web3Modal.subscribeModal(async (newState) => {
-<<<<<<< HEAD
-                    const chainSettings = useChainStore().currentChain.settings as EVMChainSettings;
-                    const wagmiConnected = localStorage.getItem('wagmi.connected');
-
-=======
->>>>>>> 882ad686
                     this.trace('login', 'web3Modal.subscribeModal ', newState, wagmiConnected);
 
                     if (newState.open === true) {
