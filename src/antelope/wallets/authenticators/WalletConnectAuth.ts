import {
    PrepareSendTransactionResult,
    PrepareWriteContractResult,
    SendTransactionResult,
    sendTransaction,
    disconnect,
    InjectedConnector,
    fetchBalance,
    getAccount,
    prepareSendTransaction,
    prepareWriteContract,
    writeContract,
    WriteContractResult,
} from '@wagmi/core';
import {
    EthereumClient,
} from '@web3modal/ethereum';
import { Web3Modal, Web3ModalConfig } from '@web3modal/html';
import { BigNumber, ethers } from 'ethers';
import { TELOS_ANALYTICS_EVENT_IDS } from 'src/antelope/chains/chain-constants';
import { useChainStore } from 'src/antelope/stores/chain';
import { useEVMStore } from 'src/antelope/stores/evm';
import { useFeedbackStore } from 'src/antelope/stores/feedback';
import { usePlatformStore } from 'src/antelope/stores/platform';
import {
    AntelopeError,
    EvmABI,
    EvmFunctionParam,
    TokenClass,
    addressString,
    erc20Abi,
    escrowAbiWithdraw,
    stlosAbiDeposit,
    stlosAbiWithdraw,
    wtlosAbiDeposit,
    wtlosAbiWithdraw,
} from 'src/antelope/types';
import { EVMAuthenticator } from 'src/antelope/wallets';
import { RpcEndpoint } from 'universal-authenticator-library';
import { toRaw } from 'vue';

const name = 'WalletConnect';

export class WalletConnectAuth extends EVMAuthenticator {
    // debounce methods do not allow for async functions to be awaited; they return a promise which resolves immediately
    // thus, we need to implement out own debounce so that we can await the async function (in this case, _prepareTokenForTransfer)
    private _debounceTimer: number | NodeJS.Timer | null;
    private _debouncedPrepareTokenConfigResolver: ((value: unknown) => void) | null;
    private web3Modal: Web3Modal;
    private unsubscribeWeb3Modal: null | (() => void) = null;
    private usingQR = false;

    options: Web3ModalConfig;
    wagmiClient: EthereumClient;
    // this is just a dummy label to identify the authenticator base class
    constructor(options: Web3ModalConfig, wagmiClient: EthereumClient, label = name) {
        super(label);
        this.options = options;
        this.wagmiClient = wagmiClient;
        this._debounceTimer = null;
        this._debouncedPrepareTokenConfigResolver = null;

        this.web3Modal = new Web3Modal(this.options, this.wagmiClient);
    }

    // EVMAuthenticator API ----------------------------------------------------------

    getName(): string {
        return name;
    }

    // this is the important instance creation where we define a label to assign to this instance of the authenticator
    newInstance(label: string): EVMAuthenticator {
        this.trace('newInstance', label);
        return new WalletConnectAuth(this.options, this.wagmiClient, label);
    }

    async walletConnectLogin(network: string): Promise<addressString | null> {
        this.trace('walletConnectLogin');
        const chainSettings = this.getChainSettings();

        try {
            this.clearAuthenticator();
            const address = getAccount().address as addressString;

            // We are successfully logged in. Let's find out if we are using QR
            this.usingQR = false;
            const injected = new InjectedConnector();
            const provider = toRaw(await injected.getProvider());
            if (typeof provider === 'undefined') {
                this.usingQR = true;
            } else {
                const providerAddress = (provider._state?.accounts) ? provider._state?.accounts[0] : '';
                const sameAddress = providerAddress.toLocaleLowerCase() === address.toLocaleLowerCase();
                this.usingQR = !sameAddress;
                this.trace('walletConnectLogin', 'providerAddress:', providerAddress, 'address:', address, 'sameAddress:', sameAddress);
            }
            this.trace('walletConnectLogin', 'using QR:', this.usingQR);

            // We are already logged in. Now let's try to force the wallet to connect to the correct network
            try {
                if (!usePlatformStore().isMobile) {
                    await super.login(network);
                }
            } catch (e) {
                // we are already logged in. So we just ignore the error
                console.error(e);
            }

            this.trace(
                'login',
                'trackAnalyticsEvent -> login successful',
                'WalletConnect',
                TELOS_ANALYTICS_EVENT_IDS.loginSuccessfulWalletConnect,
            );
            chainSettings.trackAnalyticsEvent(
                { id: TELOS_ANALYTICS_EVENT_IDS.loginSuccessfulWalletConnect },
            );
            this.trace(
                'login',
                'trackAnalyticsEvent -> generic login successful',
                TELOS_ANALYTICS_EVENT_IDS.loginSuccessful,
            );
            chainSettings.trackAnalyticsEvent(
                { id: TELOS_ANALYTICS_EVENT_IDS.loginSuccessful },
            );

            return address;
        } catch (e) {
            // This is a non-expected error
            console.error(e);
            this.trace(
                'walletConnectLogin',
                'trackAnalyticsEvent -> login failed',
                'WalletConnect',
                TELOS_ANALYTICS_EVENT_IDS.loginFailedWalletConnect,
            );
            const chainSettings = this.getChainSettings();
            chainSettings.trackAnalyticsEvent(
                { id: TELOS_ANALYTICS_EVENT_IDS.loginFailedWalletConnect },
            );
            throw new AntelopeError('antelope.evm.error_login');
        } finally {
            useFeedbackStore().unsetLoading(`${this.getName()}.login`);
        }
    }

    async login(network: string): Promise<addressString | null> {
        this.trace('login', network);
        const wagmiConnected = () => localStorage.getItem('wagmi.connected');
        const chainSettings = this.getChainSettings();

        useFeedbackStore().setLoading(`${this.getName()}.login`);
        if (wagmiConnected()) {
            // We are in auto-login process. So log loginStarted before calling the walletConnectLogin method
            this.trace(
                'login',
                'trackAnalyticsEvent -> login started',
                'WalletConnect',
                TELOS_ANALYTICS_EVENT_IDS.loginStarted,
            );
            chainSettings.trackAnalyticsEvent(
                { id: TELOS_ANALYTICS_EVENT_IDS.loginStarted },
            );
            return this.walletConnectLogin(network);
        } else {
            return new Promise(async (resolve) => {
                this.trace('login', 'web3Modal.openModal()');

                this.unsubscribeWeb3Modal = this.web3Modal.subscribeModal(async (newState) => {
                    this.trace('login', 'web3Modal.subscribeModal ', toRaw(newState), wagmiConnected);

                    if (newState.open === true) {
                        this.trace(
                            'login',
                            'trackAnalyticsEvent -> login started',
                            'WalletConnect',
                            TELOS_ANALYTICS_EVENT_IDS.loginStarted,
                        );
                        chainSettings.trackAnalyticsEvent(
                            { id: TELOS_ANALYTICS_EVENT_IDS.loginStarted },
                        );
                    }

                    if (newState.open === false) {
                        useFeedbackStore().unsetLoading(`${this.getName()}.login`);

                        if (!wagmiConnected()) {
                            this.trace(
                                'login',
                                'trackAnalyticsEvent -> login failed',
                                'WalletConnect',
                                TELOS_ANALYTICS_EVENT_IDS.loginFailedWalletConnect,
                            );
                            chainSettings.trackAnalyticsEvent(
                                { id: TELOS_ANALYTICS_EVENT_IDS.loginFailedWalletConnect },
                            );
                        }

                        // this prevents multiple subscribers from being attached to the web3Modal
                        // without this, every time the user logs out and back in again, this subscribeModal handler
                        // runs one more time than the last time
                        if (this.unsubscribeWeb3Modal) {
                            this.unsubscribeWeb3Modal();
                        }
                    }

                    if (wagmiConnected()) {
                        resolve(this.walletConnectLogin(network));
                    }
                });
                this.web3Modal.openModal();
            });
        }
    }

    // having this two properties attached to the authenticator instance may bring some problems
    // so after we use them we need to clear them to avoid that problems
    clearAuthenticator(): void {
        this.trace('clearAuthenticator');
        this.usingQR = false;
        this.options = null as unknown as Web3ModalConfig;
        this.wagmiClient = null as unknown as EthereumClient;
    }

    async logout(): Promise<void> {
        this.trace('logout');
        if (localStorage.getItem('wagmi.connected')){
            await disconnect();
        }
    }

    async getSystemTokenBalance(address: addressString): Promise<BigNumber> {
        this.trace('getSystemTokenBalance', address);
        const chainId = +useChainStore().getChain(this.label).settings.getChainId();
        const balanceBn = await fetchBalance({ address, chainId });
        return BigNumber.from(balanceBn.value);
    }

    async getERC20TokenBalance(address: addressString, token: addressString): Promise<BigNumber> {
        this.trace('getERC20TokenBalance', [address, token]);
        const chainId = +useChainStore().getChain(this.label).settings.getChainId();
        const balance = await fetchBalance({ address, chainId, token }).then(balanceBn => balanceBn.value);
        return BigNumber.from(balance);
    }

<<<<<<< HEAD
    async signCustomTransaction(contract: string, abi: EvmABI, parameters: EvmFunctionParam[], value?: BigNumber): Promise<WriteContractResult> {
        this.trace('signCustomTransaction', contract, [abi], parameters, value?.toString());
=======
    async signCustomTransaction(contract: string, abi: EvmABI, parameters: EvmFunctionParam[], value?: BigNumber): Promise<SendTransactionResult | WriteContractResult> {
        this.trace('signCustomTransaction', contract, [abi], parameters, value?.toString());
        // TODO: implement this method and remove this comment
        // https://github.com/telosnetwork/telos-wallet/issues/626
>>>>>>> 04a51239

        const method = abi[0].name;
        if (abi.length > 1) {
            console.warn(
                `signCustomTransaction: abi contains more than one function,
<<<<<<< HEAD
                we assume the first one (${method}) is the one to be called`,
            );
        }

        const chainSettings = this.getChainSettings();

        const config = {
            chainId: +chainSettings.getChainId(),
            address: contract,
            abi: abi,
            functionName: method,
            args: parameters,
        } as {
            chainId: number;
            address: addressString;
            abi: EvmABI;
            functionName: string;
            // eslint-disable-next-line @typescript-eslint/no-explicit-any
            args: any[];
            value?: bigint;
        };

        if (value) {
            config.value = BigInt(value.toString());
        }

        this.trace('signCustomTransaction', 'prepareWriteContract ->', config);
        const sendConfig = await prepareWriteContract(config);

        this.trace('signCustomTransaction', 'writeContract ->', sendConfig);
        return await writeContract(sendConfig);
    }


=======
                we asume the first one (${method}) is the one to be called`,
            );
        }

        return Promise.resolve({} as SendTransactionResult);
    }

>>>>>>> 04a51239
    async transferTokens(token: TokenClass, amount: BigNumber, to: addressString): Promise<SendTransactionResult | WriteContractResult> {
        this.trace('transferTokens', token, amount, to);
        if (!this.sendConfig) {
            throw new AntelopeError(token.isSystem ?
                'antelope.wallets.error_system_token_transfer_config' :
                'antelope.wallets.error_token_transfer_config',
            );
        } else {
            if (token.isSystem) {
                return await sendTransaction(this.sendConfig as PrepareSendTransactionResult);
            } else {
                // prepare variables
                const value = amount.toHexString();
                const transferAbi = erc20Abi.filter(abi => abi.name === 'transfer');

                return this.signCustomTransaction(
                    token.address,
                    transferAbi,
                    [to, value],
                );
            }
        }
    }

    readyForTransfer(): boolean {
        return !!this.sendConfig;
    }

    sendConfig: PrepareSendTransactionResult | PrepareWriteContractResult<EvmABI, string, number> | null = null;
    private _debouncedPrepareTokenConfig(token: TokenClass | null, amount: BigNumber, to: string) {
        // If there is already a pending call, clear it
        if (this._debounceTimer !== null && this._debouncedPrepareTokenConfigResolver) {
            clearTimeout(this._debounceTimer);
            this._debouncedPrepareTokenConfigResolver(null); // Resolve with null when debounced
        }

        // Create a new promise for this call
        const promise = new Promise((resolve) => {
            this._debouncedPrepareTokenConfigResolver = resolve;
        });

        // Set a timer to call the function after the delay
        this._debounceTimer = setTimeout(async () => {
            this._debounceTimer = null; // Clear the timer
            const result = await this._prepareTokenForTransfer(token, amount, to); // Call the function

            if (this._debouncedPrepareTokenConfigResolver) {
                this._debouncedPrepareTokenConfigResolver(result); // Resolve the promise with the result
            }
        }, 500);

        // Return the promise
        return promise;
    }
    async _prepareTokenForTransfer(token: TokenClass | null, amount: BigNumber, to: string) {
        this.trace('prepareTokenForTransfer', [token], amount, to);
        if (token) {
            if (token.isSystem) {
                this.sendConfig = await prepareSendTransaction({
                    to,
                    value: BigInt(amount.toString()),
                    chainId: +useChainStore().getChain(this.label).settings.getChainId(),
                });
            } else {
                const abi = useEVMStore().getTokenABI(token.type);
                const functionName = 'transfer';
                this.sendConfig = await prepareWriteContract({
                    chainId: +useChainStore().getChain(this.label).settings.getChainId(),
                    address: token.address as addressString,
                    abi,
                    functionName,
                    // eslint-disable-next-line @typescript-eslint/no-explicit-any
                    args: [to, amount] as any[],
                });
            }
        } else {
            this.sendConfig = null;
        }
    }

    async prepareTokenForTransfer(token: TokenClass | null, amount: BigNumber, to: string): Promise<void> {
        this.sendConfig = null;
        await this._debouncedPrepareTokenConfig(token, amount, to);
    }

    async wrapSystemToken(amount: BigNumber): Promise<WriteContractResult> {
        this.trace('wrapSystemToken', amount);

        // prepare variables
        const chainSettings = this.getChainSettings();
        const wrappedSystemTokenContractAddress = chainSettings.getWrappedSystemToken().address as addressString;

        return this.signCustomTransaction(
            wrappedSystemTokenContractAddress,
            wtlosAbiDeposit,
            [],
            amount,
        );
    }

    async unwrapSystemToken(amount: BigNumber): Promise<WriteContractResult> {
        this.trace('unwrapSystemToken', amount);

        // prepare variables
        const chainSettings = this.getChainSettings();
        const wrappedSystemTokenContractAddress = chainSettings.getWrappedSystemToken().address as addressString;

        return this.signCustomTransaction(
            wrappedSystemTokenContractAddress,
            wtlosAbiWithdraw,
            [amount.toString()],
        );
    }

    async stakeSystemTokens(amount: BigNumber): Promise<WriteContractResult> {
        this.trace('stakeSystemTokens', amount);

        // prepare variables
        const chainSettings = this.getChainSettings();
        const stakedSystemTokenContractAddress = chainSettings.getStakedSystemToken().address as addressString;

        return this.signCustomTransaction(
            stakedSystemTokenContractAddress,
            stlosAbiDeposit,
            [],
            amount,
        );
    }

    async unstakeSystemTokens(amount: BigNumber): Promise<WriteContractResult> {
        this.trace('unstakeSystemTokens', amount);

        // prepare variables
        const chainSettings = this.getChainSettings();
        const stakedSystemTokenContractAddress = chainSettings.getStakedSystemToken().address as addressString;
        const address = this.getAccountAddress();

        return this.signCustomTransaction(
            stakedSystemTokenContractAddress,
            stlosAbiWithdraw,
            [amount.toString(), address, address],
        );
    }

    async withdrawUnstakedTokens(): Promise<WriteContractResult> {
        this.trace('withdrawUnstakedTokens');

        // prepare variables
        const chainSettings = this.getChainSettings();
        const escrowContractAddress = chainSettings.getEscrowContractAddress();

        return this.signCustomTransaction(
            escrowContractAddress,
            escrowAbiWithdraw,
            [],
        );
    }

    async isConnectedTo(chainId: string): Promise<boolean> {
        this.trace('isConnectedTo', chainId);

        if (usePlatformStore().isMobile) {
            this.trace('isConnectedTo', 'mobile -> true');
            return true;
        }

        return new Promise(async (resolve) => {
            const web3Provider = await this.web3Provider();
            const correct = +web3Provider.network.chainId === +chainId;
            this.trace('isConnectedTo', chainId, correct ? 'OK!' : 'not connected');
            resolve(correct);
        });
    }

    async web3Provider(): Promise<ethers.providers.Web3Provider> {
        let web3Provider = null;
        if (usePlatformStore().isMobile || this.usingQR) {
            const p:RpcEndpoint = this.getChainSettings().getRPCEndpoint();
            const url = `${p.protocol}://${p.host}:${p.port}${p.path ?? ''}`;
            web3Provider = new ethers.providers.JsonRpcProvider(url);
            this.trace('web3Provider', 'JsonRpcProvider ->', web3Provider);

            // This is a hack to make the QR code work.
            // this code is going to be used in EVMAuthenticator.ts login method
            const listAccounts: () => Promise<`0x${string}`[]> = async () => [getAccount().address as addressString];
            web3Provider.listAccounts = listAccounts;

        } else {
            web3Provider = new ethers.providers.Web3Provider(await this.externalProvider());
            this.trace('web3Provider', 'Web3Provider ->', web3Provider);
        }
        await web3Provider.ready;
        return web3Provider as ethers.providers.Web3Provider;
    }

    async getSigner(): Promise<ethers.Signer> {
        this.trace('getSigner');
        const web3Provider = await this.web3Provider();
        const signer = web3Provider.getSigner();
        this.trace('getSigner', 'signer ->', signer);
        return signer;
    }

    async externalProvider(): Promise<ethers.providers.ExternalProvider> {
        this.trace('externalProvider');
        return new Promise(async (resolve) => {
            const injected = new InjectedConnector();
            const provider = toRaw(await injected.getProvider());
            if (!provider) {
                throw new AntelopeError('antelope.evm.error_no_provider');
            }
            resolve(provider as unknown as ethers.providers.ExternalProvider);
        });
    }

    async ensureCorrectChain(): Promise<ethers.providers.Web3Provider> {
        this.trace('ensureCorrectChain', 'QR:', this.usingQR);
        if (this.usingQR) {
            // we don't have tools to check the chain when using QR
            return this.web3Provider();
        } else {
            return super.ensureCorrectChain();
        }
    }

}<|MERGE_RESOLUTION|>--- conflicted
+++ resolved
@@ -19,7 +19,7 @@
 import { BigNumber, ethers } from 'ethers';
 import { TELOS_ANALYTICS_EVENT_IDS } from 'src/antelope/chains/chain-constants';
 import { useChainStore } from 'src/antelope/stores/chain';
-import { useEVMStore } from 'src/antelope/stores/evm';
+import { useContractStore } from 'src/antelope/stores/contract';
 import { useFeedbackStore } from 'src/antelope/stores/feedback';
 import { usePlatformStore } from 'src/antelope/stores/platform';
 import {
@@ -244,21 +244,13 @@
         return BigNumber.from(balance);
     }
 
-<<<<<<< HEAD
     async signCustomTransaction(contract: string, abi: EvmABI, parameters: EvmFunctionParam[], value?: BigNumber): Promise<WriteContractResult> {
         this.trace('signCustomTransaction', contract, [abi], parameters, value?.toString());
-=======
-    async signCustomTransaction(contract: string, abi: EvmABI, parameters: EvmFunctionParam[], value?: BigNumber): Promise<SendTransactionResult | WriteContractResult> {
-        this.trace('signCustomTransaction', contract, [abi], parameters, value?.toString());
-        // TODO: implement this method and remove this comment
-        // https://github.com/telosnetwork/telos-wallet/issues/626
->>>>>>> 04a51239
 
         const method = abi[0].name;
         if (abi.length > 1) {
             console.warn(
                 `signCustomTransaction: abi contains more than one function,
-<<<<<<< HEAD
                 we assume the first one (${method}) is the one to be called`,
             );
         }
@@ -293,15 +285,6 @@
     }
 
 
-=======
-                we asume the first one (${method}) is the one to be called`,
-            );
-        }
-
-        return Promise.resolve({} as SendTransactionResult);
-    }
-
->>>>>>> 04a51239
     async transferTokens(token: TokenClass, amount: BigNumber, to: addressString): Promise<SendTransactionResult | WriteContractResult> {
         this.trace('transferTokens', token, amount, to);
         if (!this.sendConfig) {
@@ -366,7 +349,7 @@
                     chainId: +useChainStore().getChain(this.label).settings.getChainId(),
                 });
             } else {
-                const abi = useEVMStore().getTokenABI(token.type);
+                const abi = useContractStore().getTokenABI(token.type);
                 const functionName = 'transfer';
                 this.sendConfig = await prepareWriteContract({
                     chainId: +useChainStore().getChain(this.label).settings.getChainId(),
