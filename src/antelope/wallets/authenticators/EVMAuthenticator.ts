--- conflicted
+++ resolved
@@ -2,17 +2,13 @@
 
 import { SendTransactionResult, WriteContractResult } from '@wagmi/core';
 import { BigNumber, ethers } from 'ethers';
-import { CURRENT_CONTEXT, getAntelope, useAccountStore } from 'src/antelope';
+import { CURRENT_CONTEXT, getAntelope, useAccountStore, useContractStore } from 'src/antelope';
 import EVMChainSettings from 'src/antelope/chains/EVMChainSettings';
 import { useChainStore } from 'src/antelope/stores/chain';
 import { useEVMStore } from 'src/antelope/stores/evm';
 import { createTraceFunction, isTracingAll, useFeedbackStore } from 'src/antelope/stores/feedback';
 import { usePlatformStore } from 'src/antelope/stores/platform';
-<<<<<<< HEAD
-import { AntelopeError, EvmABI, EvmFunctionParam, EvmTransactionResponse, ExceptionError, TokenClass, addressString, erc20Abi, escrowAbiWithdraw, stlosAbiDeposit, stlosAbiWithdraw, wtlosAbiDeposit, wtlosAbiWithdraw } from 'src/antelope/types';
-=======
-import { AntelopeError, NftTokenInterface, EvmABI, EvmFunctionParam, EvmTransactionResponse, ExceptionError, TokenClass, addressString } from 'src/antelope/types';
->>>>>>> 45d82718
+import { AntelopeError, NftTokenInterface, ERC1155_TYPE, ERC721_TYPE, EvmABI, EvmABIEntry, EvmFunctionParam, EvmTransactionResponse, ExceptionError, TokenClass, addressString, erc20Abi, erc721Abi, escrowAbiWithdraw, stlosAbiDeposit, stlosAbiWithdraw, wtlosAbiDeposit, wtlosAbiWithdraw } from 'src/antelope/types';
 
 export abstract class EVMAuthenticator {
 
@@ -25,34 +21,6 @@
         this.trace = createTraceFunction(name);
         useFeedbackStore().setDebug(name, isTracingAll());
     }
-<<<<<<< HEAD
-=======
-    abstract getName(): string;
-    abstract logout(): Promise<void>;
-    abstract getSystemTokenBalance(address: addressString | string): Promise<BigNumber>;
-    abstract getERC20TokenBalance(address: addressString | string, tokenAddress: addressString | string): Promise<BigNumber>;
-    abstract signCustomTransaction(contract: string, abi: EvmABI, parameters: EvmFunctionParam[], value?: BigNumber): Promise<EvmTransactionResponse | WriteContractResult>;
-    abstract transferTokens(token: TokenClass, amount: BigNumber, to: addressString | string): Promise<EvmTransactionResponse | SendTransactionResult | WriteContractResult>;
-    abstract prepareTokenForTransfer(token: TokenClass | null, amount: BigNumber, to: string): Promise<void>;
-    abstract wrapSystemToken(amount: BigNumber): Promise<EvmTransactionResponse | WriteContractResult>;
-    abstract unwrapSystemToken(amount: BigNumber): Promise<EvmTransactionResponse | WriteContractResult>;
-    abstract stakeSystemTokens(amount: BigNumber): Promise<EvmTransactionResponse | WriteContractResult>;
-    abstract unstakeSystemTokens(amount: BigNumber): Promise<EvmTransactionResponse | WriteContractResult>;
-    abstract withdrawUnstakedTokens(): Promise<EvmTransactionResponse | WriteContractResult>;
-    abstract isConnectedTo(chainId: string): Promise<boolean>;
-    abstract externalProvider(): Promise<ethers.providers.ExternalProvider>;
-    abstract web3Provider(): Promise<ethers.providers.Web3Provider>;
-    abstract getSigner(): Promise<ethers.Signer>;
-    abstract transferNft(contract: string, tokenId: string, type: NftTokenInterface, from: addressString, to: addressString, quantity?: number): Promise<EvmTransactionResponse | WriteContractResult | undefined>;
-
-    // to easily clone the authenticator
-    abstract newInstance(label: string): EVMAuthenticator;
-
-    // indicates the authenticator is ready to transfer tokens
-    readyForTransfer(): boolean {
-        return true;
-    }
->>>>>>> 45d82718
 
     /**
      * This method should be redefined on the derived class to perform any logout action if needed.
@@ -268,6 +236,31 @@
     }
 
     /**
+     * This method transfers NFTs between accounts
+     * @param contractAddress collection address
+     * @param tokenId id of the nft in collection
+     * @param type type of token, 721 or 1155
+     * @param from address of sender
+     * @param to address of receiving account
+     * @param quantity optional value for 1155, default 1 for 721
+     * @returns transaction response with the hash and a wait() method to wait confirmation
+     */
+    async transferNft(contractAddress: string, tokenId: string, type: NftTokenInterface, from: addressString, to: addressString, quantity = 1): Promise<EvmTransactionResponse | WriteContractResult | undefined> {
+        this.trace('transferNft', contractAddress, tokenId, type, from, to);
+        const contract = await useContractStore().getContract(this.label, contractAddress);
+        if (contract) {
+            const transferAbi = erc721Abi.filter((abi:EvmABIEntry) => abi.name === 'safeTransferFrom');
+            if (type === ERC721_TYPE){
+                return this.signCustomTransaction(contractAddress, [transferAbi[0]], [from, to, tokenId]);
+            }else if (type === ERC1155_TYPE){
+                return this.signCustomTransaction(contractAddress, [transferAbi[1]], [from, to, tokenId, quantity]);
+            }
+        } else {
+            throw new AntelopeError('antelope.balances.error_token_contract_not_found', { address: contractAddress });
+        }
+    }
+
+    /**
      * This method creates a Transaction to wrap system tokens into ERC20 tokens
      * @param amount amount of system tokens to wrap
      * @returns transaction response with the hash and a wait() method to wait confirmation
