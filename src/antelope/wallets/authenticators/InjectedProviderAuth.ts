--- conflicted
+++ resolved
@@ -2,11 +2,7 @@
 
 import { BigNumber, ethers } from 'ethers';
 import { BehaviorSubject, filter, map } from 'rxjs';
-<<<<<<< HEAD
-import { useAccountStore, useChainStore, useEVMStore, useFeedbackStore, useRexStore } from 'src/antelope';
-=======
-import { useEVMStore, useFeedbackStore } from 'src/antelope';
->>>>>>> 409e72ab
+import { useEVMStore, useFeedbackStore, useRexStore } from 'src/antelope';
 import {
     AntelopeError,
     ERC20_TYPE,
@@ -292,18 +288,15 @@
         }
     }
 
-<<<<<<< HEAD
     /**
      * This method creates a Transaction to withdraw all unblocked staked tokens
      */
-    async withdrawStakedTokens() : Promise<EvmTransactionResponse> {
-        this.trace('withdrawStakedTokens');
+    async withdrawUnstakedTokens() : Promise<EvmTransactionResponse> {
+        this.trace('withdrawUnstakedTokens');
         const contractInstance = await useRexStore().getEscrowContractInstance(this.label);
         return contractInstance.withdraw();
     }
 
-=======
->>>>>>> 409e72ab
     async isConnectedTo(chainId: string): Promise<boolean> {
         this.trace('isConnectedTo', chainId);
         return useEVMStore().isProviderOnTheCorrectChain(await this.web3Provider(), chainId);
