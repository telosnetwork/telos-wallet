

import { BigNumber, ethers } from 'ethers';
import { BehaviorSubject, filter, map } from 'rxjs';
<<<<<<< HEAD
import { useEVMStore, useFeedbackStore } from 'src/antelope';
=======
import { useContractStore, useEVMStore, useFeedbackStore, useRexStore } from 'src/antelope';
>>>>>>> 90f312aa
import {
    AntelopeError,
    ERC20_TYPE,
    EthereumProvider,
    EvmABI,
    EvmFunctionParam,
    EvmTransactionResponse,
    TokenClass,
    addressString,
    erc20Abi,
    escrowAbiWithdraw,
    stlosAbiDeposit,
    stlosAbiWithdraw,
    wtlosAbiDeposit,
    wtlosAbiWithdraw,
} from 'src/antelope/types';
import { EVMAuthenticator } from 'src/antelope/wallets';
import { AbiItem } from 'web3-utils';
import Web3 from 'web3';
import { TELOS_NETWORK_NAMES, TELOS_ANALYTICS_EVENT_IDS } from 'src/antelope/chains/chain-constants';
import { MetamaskAuthName, SafePalAuthName } from 'src/antelope/wallets';

export abstract class InjectedProviderAuth extends EVMAuthenticator {
    onReady = new BehaviorSubject<boolean>(false);

    // this is just a dummy label to identify the authenticator base class
    constructor(label: string) {
        super(label);
        useEVMStore().initInjectedProvider(this);
    }
    abstract getProvider(): EthereumProvider | null;

    async getSigner(): Promise<ethers.Signer> {
        const web3Provider = await this.web3Provider();
        return web3Provider.getSigner();
    }

    async ensureInitializedProvider(): Promise<ethers.providers.ExternalProvider> {
        return new Promise((resolve, reject) => {
            this.onReady.asObservable().pipe(
                filter(ready => ready),
                map(() => this.getProvider()),
            ).subscribe((provider) => {
                if (provider) {
                    resolve(provider);
                } else {
                    reject(new AntelopeError('antelope.evm.error_no_provider'));
                }
            });
        });
    }

    // eslint-disable-next-line @typescript-eslint/no-explicit-any
    private handleCatchError(error: any): AntelopeError {
        if ('ACTION_REJECTED' === ((error as {code:string}).code)) {
            return new AntelopeError('antelope.evm.error_transaction_canceled');
        } else {
            // unknown error we print on console
            console.error(error);
            return new AntelopeError('antelope.evm.error_send_transaction', { error });
        }
    }

    // this action is used by MetamaskAuth.transferTokens()
    async sendSystemToken(to: string, value: ethers.BigNumber): Promise<EvmTransactionResponse> {
        this.trace('sendSystemToken', to, value);

        // Send the transaction
        return (await this.getSigner()).sendTransaction({
            to,
            value,
        }).then(
            (transaction: ethers.providers.TransactionResponse) => transaction,
        ).catch((error) => {
            throw this.handleCatchError(error);
        });
    }

    // EVMAuthenticator API ----------------------------------------------------------

    async signCustomTransaction(contract: string, abi: EvmABI, parameters: EvmFunctionParam[], value?: BigNumber): Promise<EvmTransactionResponse> {
        this.trace('signCustomTransaction', contract, [abi], parameters, value?.toString());

        const method = abi[0].name;
        if (abi.length > 1) {
            console.warn(
                `signCustomTransaction: abi contains more than one function,
                we asume the first one (${method}) is the one to be called`,
            );
        }

        const signer = await this.getSigner();
        const contractInstance = new ethers.Contract(contract, abi, signer);
        const transaction = await contractInstance[method](...parameters, { value });
        return transaction;
    }

    async wrapSystemToken(amount: BigNumber): Promise<EvmTransactionResponse> {
        this.trace('wrapSystemToken', amount.toString());
        // prepare variables
        const chainSettings = this.getChainSettings();
        const wrappedSystemTokenContractAddress = chainSettings.getWrappedSystemToken().address as addressString;

        return this.signCustomTransaction(
            wrappedSystemTokenContractAddress,
            wtlosAbiDeposit,
            [],
            amount,
        ).catch((error) => {
            throw this.handleCatchError(error);
        });
    }

    async unwrapSystemToken(amount: BigNumber): Promise<EvmTransactionResponse> {
        this.trace('unwrapSystemToken', amount.toString());

        // prepare variables
        const chainSettings = this.getChainSettings();
        const wrappedSystemTokenContractAddress = chainSettings.getWrappedSystemToken().address as addressString;
        const value = amount.toHexString();

        return this.signCustomTransaction(
            wrappedSystemTokenContractAddress,
            wtlosAbiWithdraw,
            [value],
        ).catch((error) => {
            throw this.handleCatchError(error);
        });
    }

    async login(network: string): Promise<addressString | null> {
        const chainSettings = this.getChainSettings();
        const authName = this.getName();

        this.trace('login', network);
        useFeedbackStore().setLoading(`${this.getName()}.login`);

        this.trace('login', 'trackAnalyticsEvent -> login started');
        chainSettings.trackAnalyticsEvent(
            { id: TELOS_ANALYTICS_EVENT_IDS.loginStarted },
        );

        const response = await super.login(network).then((res) => {
            if (TELOS_NETWORK_NAMES.includes(network)) {
                let successfulLoginEventId = '';

                if (authName === MetamaskAuthName) {
                    successfulLoginEventId = TELOS_ANALYTICS_EVENT_IDS.loginSuccessfulMetamask;
                } else if (authName === SafePalAuthName) {
                    successfulLoginEventId = TELOS_ANALYTICS_EVENT_IDS.loginSuccessfulSafepal;
                }

                if (successfulLoginEventId) {
                    this.trace('login', 'trackAnalyticsEvent -> login succeeded', authName, successfulLoginEventId);
                    chainSettings.trackAnalyticsEvent(
                        { id: successfulLoginEventId },
                    );
                }

                this.trace('login', 'trackAnalyticsEvent -> generic login succeeded', TELOS_ANALYTICS_EVENT_IDS.loginSuccessful);
                chainSettings.trackAnalyticsEvent(
                    { id: TELOS_ANALYTICS_EVENT_IDS.loginSuccessful },
                );
            }

            return res;
        }).catch((error) => {
            // if the user rejects the connection, we don't want to track it as an error
            if (
                TELOS_NETWORK_NAMES.includes(network) &&
                error.message !== 'antelope.evm.error_connect_rejected'
            ) {
                let failedLoginEventId = '';

                if (authName === MetamaskAuthName) {
                    failedLoginEventId = TELOS_ANALYTICS_EVENT_IDS.loginFailedMetamask;
                } else if (authName === SafePalAuthName) {
                    failedLoginEventId = TELOS_ANALYTICS_EVENT_IDS.loginFailedSafepal;
                }

                if (failedLoginEventId) {
                    this.trace('login', 'trackAnalyticsEvent -> login failed', authName, failedLoginEventId);
                    chainSettings.trackAnalyticsEvent(
                        { id: failedLoginEventId },
                    );
                }
            }
        }).finally(() => {
            useFeedbackStore().unsetLoading(`${this.getName()}.login`);
        });

        return response ?? null;
    }

    async logout(): Promise<void> {
        this.trace('logout');
    }

    async getSystemTokenBalance(address: addressString | string): Promise<ethers.BigNumber> {
        this.trace('getSystemTokenBalance', address);
        const provider = await this.web3Provider();
        if (provider) {
            return provider.getBalance(address);
        } else {
            throw new AntelopeError('antelope.evm.error_no_provider');
        }
    }

    async getERC20TokenBalance(account: addressString | string, tokenAddress: addressString | string): Promise<ethers.BigNumber> {
        this.trace('getERC20TokenBalance', [account], tokenAddress);
        const erc20ABI = useContractStore().getTokenABI(ERC20_TYPE) as AbiItem[];
        // eslint-disable-next-line @typescript-eslint/no-explicit-any
        const web3 = new Web3(this.getProvider() as any);
        const contract = new web3.eth.Contract(erc20ABI, tokenAddress);
        const result:ethers.BigNumber = await contract.methods.balanceOf(account).call()
            .then((balance: never) => ethers.BigNumber.from(balance));
        this.trace('getERC20TokenBalance', [account], tokenAddress, '->', result.toString());
        return result;
    }

    async transferTokens(token: TokenClass, amount: ethers.BigNumber, to: addressString): Promise<EvmTransactionResponse> {
        this.trace('transferTokens', token, amount, to);
        if (token.isSystem) {
            return this.sendSystemToken(to, amount);
        } else {
<<<<<<< HEAD
            const value = amount.toHexString();
            const transferAbi = erc20Abi.filter(abi => abi.name === 'transfer');
            return this.signCustomTransaction(
                token.address,
                transferAbi,
                [to, value],
            );
=======
            const contract = await useContractStore().getContract(this.label, token.address, token.type);
            if (contract) {
                const contractInstance = await contract.getContractInstance();
                const amountInWei = amount.toString();
                return contractInstance.transfer(to, amountInWei);
            } else {
                throw new AntelopeError('antelope.balances.error_token_contract_not_found', { address: token.address });
            }
>>>>>>> 90f312aa
        }
    }

    prepareTokenForTransfer(token: TokenClass | null, amount: ethers.BigNumber, to: string): Promise<void> {
        this.trace('prepareTokenForTransfer', [token], amount, to);
        return new Promise((resolve) => {
            resolve();
        });
    }

    /**
     * This method creates a Transaction to stake system tokens
     * @param amount amount of system tokens to stake
     * @returns transaction response with the hash and a wait() method to wait confirmation
     */
    async stakeSystemTokens(amount: BigNumber): Promise<EvmTransactionResponse> {
        this.trace('stakeSystemTokens', amount.toString());
<<<<<<< HEAD

        // prepare variables
        const chainSettings = this.getChainSettings();
        const stakedSystemTokenContractAddress = chainSettings.getStakedSystemToken().address as addressString;

        return this.signCustomTransaction(
            stakedSystemTokenContractAddress,
            stlosAbiDeposit,
            [],
            amount,
        ).catch((error) => {
            throw this.handleCatchError(error);
        });
=======
        const stakedToken = this.getChainSettings().getStakedSystemToken();
        const contract = await useContractStore().getContract(this.label, stakedToken.address, stakedToken.type);
        if (contract) {
            const contractInstance = await contract.getContractInstance();
            const transaction = (await contractInstance.depositTLOS({ value: amount })) as EvmTransactionResponse;
            return transaction;
        } else {
            throw new AntelopeError('antelope.balances.error_token_contract_not_found', { address: stakedToken.address });
        }
>>>>>>> 90f312aa
    }

    /**
     * This method creates a Transaction to unstake system tokens
     * @param amount amount of system tokens to unstake
     * @returns transaction response with the hash and a wait() method to wait confirmation
     */
    async unstakeSystemTokens(amount: BigNumber): Promise<EvmTransactionResponse> {
        this.trace('unstakeSystemTokens', amount.toString());
<<<<<<< HEAD
        // prepare variables
        const chainSettings = this.getChainSettings();
        const stakedSystemTokenContractAddress = chainSettings.getStakedSystemToken().address as addressString;
        const value = amount.toHexString();
        const from = this.getAccountAddress();

        return this.signCustomTransaction(
            stakedSystemTokenContractAddress,
            stlosAbiWithdraw,
            [value, from, from],
        );
=======
        const stakedToken = this.getChainSettings().getStakedSystemToken();
        const contract = await useContractStore().getContract(this.label, stakedToken.address, stakedToken.type);
        if (contract) {
            const contractInstance = await contract.getContractInstance();
            const amountInWei = amount.toString();
            const address = this.getAccountAddress();
            return contractInstance.withdraw(amountInWei, address, address);
        } else {
            throw new AntelopeError('antelope.balances.error_token_contract_not_found', { address: stakedToken.address });
        }
>>>>>>> 90f312aa
    }

    /**
     * This method creates a Transaction to withdraw all unblocked staked tokens
     */
    async withdrawUnstakedTokens() : Promise<EvmTransactionResponse> {
        this.trace('withdrawUnstakedTokens');

        // prepare variables
        const chainSettings = this.getChainSettings();
        const escrowContractAddress = chainSettings.getEscrowContractAddress();

        return this.signCustomTransaction(
            escrowContractAddress,
            escrowAbiWithdraw,
            [],
        );
    }

    async isConnectedTo(chainId: string): Promise<boolean> {
        this.trace('isConnectedTo', chainId);
        return useEVMStore().isProviderOnTheCorrectChain(await this.web3Provider(), chainId);
    }

    async externalProvider(): Promise<ethers.providers.ExternalProvider> {
        return this.ensureInitializedProvider();
    }

    async web3Provider(): Promise<ethers.providers.Web3Provider> {
        this.trace('web3Provider');
        const web3Provider = new ethers.providers.Web3Provider(await this.externalProvider());
        await web3Provider.ready;
        return web3Provider;
    }

    async ensureCorrectChain(): Promise<ethers.providers.Web3Provider> {
        this.trace('ensureCorrectChain');
        return super.ensureCorrectChain();
    }

}<|MERGE_RESOLUTION|>--- conflicted
+++ resolved
@@ -2,11 +2,7 @@
 
 import { BigNumber, ethers } from 'ethers';
 import { BehaviorSubject, filter, map } from 'rxjs';
-<<<<<<< HEAD
-import { useEVMStore, useFeedbackStore } from 'src/antelope';
-=======
-import { useContractStore, useEVMStore, useFeedbackStore, useRexStore } from 'src/antelope';
->>>>>>> 90f312aa
+import { useContractStore, useEVMStore, useFeedbackStore } from 'src/antelope';
 import {
     AntelopeError,
     ERC20_TYPE,
@@ -232,7 +228,6 @@
         if (token.isSystem) {
             return this.sendSystemToken(to, amount);
         } else {
-<<<<<<< HEAD
             const value = amount.toHexString();
             const transferAbi = erc20Abi.filter(abi => abi.name === 'transfer');
             return this.signCustomTransaction(
@@ -240,16 +235,6 @@
                 transferAbi,
                 [to, value],
             );
-=======
-            const contract = await useContractStore().getContract(this.label, token.address, token.type);
-            if (contract) {
-                const contractInstance = await contract.getContractInstance();
-                const amountInWei = amount.toString();
-                return contractInstance.transfer(to, amountInWei);
-            } else {
-                throw new AntelopeError('antelope.balances.error_token_contract_not_found', { address: token.address });
-            }
->>>>>>> 90f312aa
         }
     }
 
@@ -267,7 +252,6 @@
      */
     async stakeSystemTokens(amount: BigNumber): Promise<EvmTransactionResponse> {
         this.trace('stakeSystemTokens', amount.toString());
-<<<<<<< HEAD
 
         // prepare variables
         const chainSettings = this.getChainSettings();
@@ -281,17 +265,6 @@
         ).catch((error) => {
             throw this.handleCatchError(error);
         });
-=======
-        const stakedToken = this.getChainSettings().getStakedSystemToken();
-        const contract = await useContractStore().getContract(this.label, stakedToken.address, stakedToken.type);
-        if (contract) {
-            const contractInstance = await contract.getContractInstance();
-            const transaction = (await contractInstance.depositTLOS({ value: amount })) as EvmTransactionResponse;
-            return transaction;
-        } else {
-            throw new AntelopeError('antelope.balances.error_token_contract_not_found', { address: stakedToken.address });
-        }
->>>>>>> 90f312aa
     }
 
     /**
@@ -301,7 +274,6 @@
      */
     async unstakeSystemTokens(amount: BigNumber): Promise<EvmTransactionResponse> {
         this.trace('unstakeSystemTokens', amount.toString());
-<<<<<<< HEAD
         // prepare variables
         const chainSettings = this.getChainSettings();
         const stakedSystemTokenContractAddress = chainSettings.getStakedSystemToken().address as addressString;
@@ -313,18 +285,6 @@
             stlosAbiWithdraw,
             [value, from, from],
         );
-=======
-        const stakedToken = this.getChainSettings().getStakedSystemToken();
-        const contract = await useContractStore().getContract(this.label, stakedToken.address, stakedToken.type);
-        if (contract) {
-            const contractInstance = await contract.getContractInstance();
-            const amountInWei = amount.toString();
-            const address = this.getAccountAddress();
-            return contractInstance.withdraw(amountInWei, address, address);
-        } else {
-            throw new AntelopeError('antelope.balances.error_token_contract_not_found', { address: stakedToken.address });
-        }
->>>>>>> 90f312aa
     }
 
     /**
