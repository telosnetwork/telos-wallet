--- conflicted
+++ resolved
@@ -84,8 +84,6 @@
     async login(network: string): Promise<addressString | null> {
         this.trace('login', network);
         const chainSettings = useChainStore().currentChain.settings as EVMChainSettings;
-<<<<<<< HEAD
-=======
         const trackSuccessfulLogin = () => {
             this.trace('login', 'trackAnalyticsEvent -> generic login succeeded', TELOS_ANALYTICS_EVENT_IDS.loginSuccessful);
             chainSettings.trackAnalyticsEvent(
@@ -96,7 +94,6 @@
                 { id: TELOS_ANALYTICS_EVENT_IDS.loginSuccessfulOreId },
             );
         };
->>>>>>> 882ad686
 
         useFeedbackStore().setLoading(`${this.getName()}.login`);
         const oreIdOptions: OreIdOptions = {
@@ -128,13 +125,6 @@
         await oreId.popup.auth({ provider: this.provider as AuthProvider });
         const userData = await oreId.auth.user.getData();
         this.trace('login', 'userData', userData);
-<<<<<<< HEAD
-        this.trace('login', 'trackAnalyticsEvent -> login started');
-        chainSettings.trackAnalyticsEvent(
-            { id: TELOS_ANALYTICS_EVENT_IDS.loginStarted },
-        );
-=======
->>>>>>> 882ad686
 
         this.userChainAccount = userData.chainAccounts.find(
             (account: UserChainAccount) => this.getChainNetwork(network) === account.chainNetwork) ?? null;
@@ -156,18 +146,7 @@
 
         const address = (this.userChainAccount?.chainAccount as addressString) ?? null;
         this.trace('login', 'userChainAccount', this.userChainAccount);
-<<<<<<< HEAD
-        this.trace('login', 'trackAnalyticsEvent -> generic login succeeded', TELOS_ANALYTICS_EVENT_IDS.loginSuccessful);
-        chainSettings.trackAnalyticsEvent(
-            { id: TELOS_ANALYTICS_EVENT_IDS.loginSuccessful },
-        );
-        this.trace('login', 'trackAnalyticsEvent -> login succeeded', this.getName(), TELOS_ANALYTICS_EVENT_IDS.loginSuccessfulOreId);
-        chainSettings.trackAnalyticsEvent(
-            { id: TELOS_ANALYTICS_EVENT_IDS.loginSuccessfulOreId },
-        );
-=======
         trackSuccessfulLogin();
->>>>>>> 882ad686
 
         useFeedbackStore().unsetLoading(`${this.getName()}.login`);
         return address;
