import { AuthProvider, ChainNetwork, OreId, OreIdOptions, JSONObject, UserChainAccount } from 'oreid-js';
import { BigNumber, ethers } from 'ethers';
import { WebPopup } from 'oreid-webpopup';
import {
    erc20Abi,
    stlosAbiDeposit,
    stlosAbiWithdraw,
    wtlosAbiDeposit,
    wtlosAbiWithdraw,
} from 'src/antelope/types';
import { EVMAuthenticator } from 'src/antelope/wallets';
import {
    AntelopeError,
    TokenClass,
    addressString,
    EvmTransactionResponse,
} from 'src/antelope/types';
import { useFeedbackStore } from 'src/antelope/stores/feedback';
import { useChainStore } from 'src/antelope/stores/chain';
import { RpcEndpoint } from 'universal-authenticator-library';
import { TELOS_ANALYTICS_EVENT_IDS } from 'src/antelope/chains/chain-constants';


const name = 'OreId';
export const OreIdAuthName = name;

// This instance needs to be placed outside to avoid watch function to crash
let oreId: OreId | null = null;

export interface AuthOreIdOptions extends OreIdOptions {
    provider?: string;
}

export class OreIdAuth extends EVMAuthenticator {

    options: AuthOreIdOptions;
    userChainAccount: UserChainAccount | null = null;
    // this is just a dummy label to identify the authenticator base class
    constructor(options: OreIdOptions, label = name) {
        super(label);
        this.options = options;
    }

    get provider(): string {
        return this.options.provider ?? '';
    }

    setProvider(provider: string): void {
        this.trace('setProvider', provider);
        this.options.provider = provider;
    }

    // EVMAuthenticator API ----------------------------------------------------------

    getName(): string {
        return name;
    }

    // this is the important instance creation where we define a label to assign to this instance of the authenticator
    newInstance(label: string): EVMAuthenticator {
        this.trace('newInstance', label);
        return new OreIdAuth(this.options, label);
    }

    // returns the associated account address acording to the label
    getAccountAddress(): addressString {
        return this.userChainAccount?.chainAccount as addressString;
    }

    getNetworkNameFromChainNet(chainNetwork: ChainNetwork): string {
        this.trace('getNetworkNameFromChainNet', chainNetwork);
        switch (chainNetwork) {
        case ChainNetwork.TelosEvmTest:
            return 'telos-evm-testnet';
        case ChainNetwork.TelosEvmMain:
            return 'telos-evm';
        default:
            throw new AntelopeError('antelope.evm.error_invalid_chain_network');
        }
    }

    getChainNetwork(network: string): ChainNetwork {
        this.trace('getChainNetwork', network);
        switch (network) {
        case 'telos-evm-testnet':
            return ChainNetwork.TelosEvmTest;
        case 'telos-evm':
            return ChainNetwork.TelosEvmMain;
        default:
            throw new AntelopeError('antelope.evm.error_invalid_chain_network');
        }
    }

    async login(network: string): Promise<addressString | null> {
        this.trace('login', network);
        const chainSettings = this.getChainSettings();
        const trackSuccessfulLogin = () => {
            this.trace('login', 'trackAnalyticsEvent -> generic login succeeded', TELOS_ANALYTICS_EVENT_IDS.loginSuccessful);
            chainSettings.trackAnalyticsEvent(
                { id: TELOS_ANALYTICS_EVENT_IDS.loginSuccessful },
            );
            this.trace('login', 'trackAnalyticsEvent -> login succeeded', this.getName(), TELOS_ANALYTICS_EVENT_IDS.loginSuccessfulOreId);
            chainSettings.trackAnalyticsEvent(
                { id: TELOS_ANALYTICS_EVENT_IDS.loginSuccessfulOreId },
            );
        };

        useFeedbackStore().setLoading(`${this.getName()}.login`);
        const oreIdOptions: OreIdOptions = {
            plugins: { popup: WebPopup() },
            ... this.options,
        };

        oreId = new OreId(oreIdOptions);
        await oreId.init();

        if (
            localStorage.getItem('autoLogin') === this.getName() &&
            typeof localStorage.getItem('rawAddress') === 'string'
        ) {
            // auto login without the popup
            const chainAccount = localStorage.getItem('rawAddress') as addressString;
            this.userChainAccount = { chainAccount } as UserChainAccount;
            this.trace('login', 'userChainAccount', this.userChainAccount);
            // track the login start for auto-login procceess
            this.trace('login', 'trackAnalyticsEvent -> login started');
            chainSettings.trackAnalyticsEvent(
                { id: TELOS_ANALYTICS_EVENT_IDS.loginStarted },
            );
            // then track the successful login
            trackSuccessfulLogin();
            return chainAccount;
        }

        this.trace('login', 'trackAnalyticsEvent -> login started');
        chainSettings.trackAnalyticsEvent(
            { id: TELOS_ANALYTICS_EVENT_IDS.loginStarted },
        );

        // launch the login flow
        await oreId.popup.auth({ provider: this.provider as AuthProvider });
        const userData = await oreId.auth.user.getData();
        this.trace('login', 'userData', userData);

        this.userChainAccount = userData.chainAccounts.find(
            (account: UserChainAccount) => this.getChainNetwork(network) === account.chainNetwork) ?? null;

        if (!this.userChainAccount) {
            const appName = this.options.appName;
            const networkName = useChainStore().getNetworkSettings(network).getDisplay();

            this.trace('login', 'trackAnalyticsEvent -> login failed', this.getName(), TELOS_ANALYTICS_EVENT_IDS.loginFailedOreId);
            chainSettings.trackAnalyticsEvent(
                { id: TELOS_ANALYTICS_EVENT_IDS.loginFailedOreId },
            );

            throw new AntelopeError('antelope.wallets.error_oreid_no_chain_account', {
                networkName,
                appName,
            });
        }

        const address = (this.userChainAccount?.chainAccount as addressString) ?? null;
        this.trace('login', 'userChainAccount', this.userChainAccount);
        trackSuccessfulLogin();

        useFeedbackStore().unsetLoading(`${this.getName()}.login`);
        return address;
    }

    async logout(): Promise<void> {
        this.trace('logout');
        if (oreId) {
            await oreId.logout();
        }
        return Promise.resolve();
    }

    async getSystemTokenBalance(address: addressString | string): Promise<ethers.BigNumber> {
        this.trace('getSystemTokenBalance', address);
        try {
            const provider = await this.web3Provider();
            if (provider) {
                return provider.getBalance(address);
            } else {
                throw new AntelopeError('antelope.evm.error_no_provider');
            }
        } catch (e) {
            console.error('getSystemTokenBalance', e, address);
            throw e;
        }
    }

    async getERC20TokenBalance(address: addressString, token: addressString): Promise<ethers.BigNumber> {
        this.trace('getERC20TokenBalance', [address, token]);
        try {
            const provider = await this.web3Provider();
            if (provider) {
                const erc20Contract = new ethers.Contract(token, erc20Abi, provider);
                const balance = await erc20Contract.balanceOf(address);
                return balance;
            } else {
                throw new AntelopeError('antelope.evm.error_no_provider');
            }
        } catch (e) {
            console.error('getERC20TokenBalance', e, address, token);
            throw e;
        }
    }

    async transferTokens(token: TokenClass, amount: ethers.BigNumber, to: addressString): Promise<EvmTransactionResponse> {
        this.trace('transferTokens', token, amount, to);
        this.checkIntegrity();

        // prepare variables
        // const from = this.userChainAccount?.chainAccount as addressString;
        const from = this.getAccountAddress();
        const value = amount.toHexString();
        const abi = erc20Abi;

        // transaction body: transfer system tokens
        const systemTransfer = {
            from,
            to,
            value,
        };

        // transaction body: transfer erc20 tokens
        const erc20Transfer = {
            from,
            to: token.address,
            'contract': {
                abi,
                'parameters': [to, value],
                'method': 'transfer',
            },
        } as unknown as JSONObject;

        let transactionBody = null as unknown as JSONObject;
        if (token.isSystem) {
            transactionBody = systemTransfer;
        } else {
            transactionBody = erc20Transfer;
        }

        return this.performOreIdTransaction(from, transactionBody);
    }

    async prepareTokenForTransfer(token: TokenClass | null, amount: ethers.BigNumber, to: string): Promise<void> {
        this.trace('prepareTokenForTransfer', [token], amount, to);
    }

    /**
     * utility function to check if the user has a valid chain account and the oreId instance is initialized
     */
    checkIntegrity(): boolean {
        if (!this.userChainAccount) {
            console.error('Inconsistency error: userChainAccount is null');
            throw new AntelopeError('antelope.evm.error_no_provider');
        }

        if (!oreId) {
            console.error('Inconsistency error: oreId is null');
            throw new AntelopeError('antelope.evm.error_no_provider');
        }

        return true;
    }

    async performOreIdTransaction(from: addressString, json: JSONObject): Promise<EvmTransactionResponse> {

        const oreIdInstance = oreId as OreId;

        // sign a blockchain transaction
        const transaction = await oreIdInstance.createTransaction({
            transaction: json,
            chainAccount: from,
            chainNetwork: this.getChainNetwork(this.getChainSettings().getNetwork()),
            signOptions: {
                broadcast: true,
                returnSignedTransaction: true,
            },
        });

        // have the user approve signature
        const { transactionId } = await oreIdInstance.popup.sign({ transaction });

        return {
            hash: transactionId,
            wait: async () => Promise.resolve({} as ethers.providers.TransactionReceipt),
        } as EvmTransactionResponse;
    }

    async wrapSystemToken(amount: BigNumber): Promise<EvmTransactionResponse> {
        this.trace('wrapSystemToken', amount);
        this.checkIntegrity();

        // prepare variables
        const chainSettings = this.getChainSettings();
        const wrappedSystemTokenContractAddress = chainSettings.getWrappedSystemToken().address as addressString;
        const from = this.getAccountAddress();
        const value = amount.toHexString();
        const abi = wtlosAbiDeposit;

        // transaction body: wrap system token
        const wrapTransaction = {
            from,
            to: wrappedSystemTokenContractAddress,
            value,
            'contract': {
                abi,
                'parameters': [],
                'method': 'deposit',
            },
        } as unknown as JSONObject;

        return this.performOreIdTransaction(from, wrapTransaction);
    }

    async unwrapSystemToken(amount: BigNumber): Promise<EvmTransactionResponse> {
        this.trace('unwrapSystemToken', amount.toString());
        this.checkIntegrity();

        // prepare variables
        const chainSettings = this.getChainSettings();
        const wrappedSystemTokenContractAddress = chainSettings.getWrappedSystemToken().address as addressString;
        const from = this.getAccountAddress();
        const value = amount.toHexString();
        const abi = wtlosAbiWithdraw;

        // transaction body: unwrap system token
        const unwrapTransaction = {
            from,
            to: wrappedSystemTokenContractAddress,
            'contract': {
                abi,
                'parameters': [value],
                'method': 'withdraw',
            },
        } as unknown as JSONObject;

        return this.performOreIdTransaction(from, unwrapTransaction);
    }

    async stakeSystemTokens(amount: BigNumber): Promise<EvmTransactionResponse> {
        this.trace('stakeSystemTokens', amount.toString());
        this.checkIntegrity();

        // prepare variables
        const chainSettings = this.getChainSettings();
        const stakedSystemTokenContractAddress = chainSettings.getStakedSystemToken().address as addressString;
        const from = this.getAccountAddress();
        const value = amount.toHexString();
        const abi = stlosAbiDeposit;

        // transaction body: stake system token
        const stakeTransaction = {
            from,
            to: stakedSystemTokenContractAddress,
            value,
            'contract': {
                abi,
                'parameters': [],
                'method': stlosAbiDeposit[0].name,
            },
        } as unknown as JSONObject;

        return this.performOreIdTransaction(from, stakeTransaction);
    }

    async unstakeSystemTokens(amount: BigNumber): Promise<EvmTransactionResponse> {
        this.trace('unstakeSystemTokens', amount.toString());
        this.checkIntegrity();

        // prepare variables
        const chainSettings = this.getChainSettings();
        const stakedSystemTokenContractAddress = chainSettings.getStakedSystemToken().address as addressString;
        const from = this.getAccountAddress();
        const value = amount.toHexString();
        const abi = stlosAbiWithdraw;

        // transaction body: unstake system token
        const unstakeTransaction = {
            from,
            to: stakedSystemTokenContractAddress,
            'contract': {
                abi,
                'parameters': [value, from, from],
                'method': 'withdraw',
            },
        } as unknown as JSONObject;

        return this.performOreIdTransaction(from, unstakeTransaction);
    }

<<<<<<< HEAD
    async withdrawStakedTokens() : Promise<EvmTransactionResponse> {
        this.trace('withdrawStakedTokens');
        throw new AntelopeError('antelope.evm.error_not_implemented');
    }


=======
>>>>>>> 409e72ab
    async isConnectedTo(chainId: string): Promise<boolean> {
        this.trace('isConnectedTo', chainId);
        return true;
    }

    async web3Provider(): Promise<ethers.providers.Web3Provider> {
        this.trace('web3Provider');
        try {
            const p:RpcEndpoint = this.getChainSettings().getRPCEndpoint();
            const url = `${p.protocol}://${p.host}:${p.port}${p.path ?? ''}`;
            const jsonRpcProvider = new ethers.providers.JsonRpcProvider(url);
            await jsonRpcProvider.ready;
            const web3Provider = jsonRpcProvider as ethers.providers.Web3Provider;
            return web3Provider;
        } catch (e) {
            console.error('web3Provider', e);
            throw e;
        }
    }

    async externalProvider(): Promise<ethers.providers.ExternalProvider> {
        this.trace('externalProvider');
        return new Promise(async (resolve) => {
            resolve(null as unknown as ethers.providers.ExternalProvider);
        });
    }

    async getSigner(): Promise<ethers.Signer> {
        this.trace('getSigner');
        const provider = await this.web3Provider();
        return provider.getSigner();
    }

}<|MERGE_RESOLUTION|>--- conflicted
+++ resolved
@@ -3,6 +3,7 @@
 import { WebPopup } from 'oreid-webpopup';
 import {
     erc20Abi,
+    escrowAbiWithdraw,
     stlosAbiDeposit,
     stlosAbiWithdraw,
     wtlosAbiDeposit,
@@ -393,15 +394,30 @@
         return this.performOreIdTransaction(from, unstakeTransaction);
     }
 
-<<<<<<< HEAD
-    async withdrawStakedTokens() : Promise<EvmTransactionResponse> {
-        this.trace('withdrawStakedTokens');
-        throw new AntelopeError('antelope.evm.error_not_implemented');
-    }
-
-
-=======
->>>>>>> 409e72ab
+    async withdrawUnstakedTokens() : Promise<EvmTransactionResponse> {
+        this.trace('withdrawUnstakedTokens');
+        this.checkIntegrity();
+
+        // prepare variables
+        const chainSettings = this.getChainSettings();
+        const escrowContractAddress = chainSettings.getEscrowContractAddress();
+        const from = this.getAccountAddress();
+        const abi = escrowAbiWithdraw;
+
+        // transaction body: withdraw staked tokens
+        const withdrawTransaction = {
+            from,
+            to: escrowContractAddress,
+            'contract': {
+                abi,
+                'parameters': [],
+                'method': 'withdraw',
+            },
+        } as unknown as JSONObject;
+
+        return this.performOreIdTransaction(from, withdrawTransaction);
+    }
+
     async isConnectedTo(chainId: string): Promise<boolean> {
         this.trace('isConnectedTo', chainId);
         return true;
