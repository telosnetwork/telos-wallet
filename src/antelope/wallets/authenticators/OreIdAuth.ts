import { AuthProvider, ChainNetwork, OreId, OreIdOptions, JSONObject, UserChainAccount } from 'oreid-js';
import { BigNumber, ethers } from 'ethers';
import { WebPopup } from 'oreid-webpopup';
import {
    EvmABI,
    EvmFunctionParam,
} from 'src/antelope/types';
import { EVMAuthenticator } from 'src/antelope/wallets';
import {
    AntelopeError,
    addressString,
    EvmTransactionResponse,
} from 'src/antelope/types';
import { useFeedbackStore } from 'src/antelope/stores/feedback';
import { useChainStore } from 'src/antelope/stores/chain';
import { RpcEndpoint } from 'universal-authenticator-library';
import { TELOS_ANALYTICS_EVENT_IDS } from 'src/antelope/chains/chain-constants';

const name = 'OreId';
export const OreIdAuthName = name;

// This instance needs to be placed outside to avoid watch function to crash
let oreId: OreId | null = null;

export interface AuthOreIdOptions extends OreIdOptions {
    provider?: string;
}

export class OreIdAuth extends EVMAuthenticator {

    options: AuthOreIdOptions;
    userChainAccount: UserChainAccount | null = null;
    // this is just a dummy label to identify the authenticator base class
    constructor(options: OreIdOptions, label = name) {
        super(label);
        this.options = options;
    }

    getNetworkNameFromChainNet(chainNetwork: ChainNetwork): string {
        this.trace('getNetworkNameFromChainNet', chainNetwork);
        switch (chainNetwork) {
        case ChainNetwork.TelosEvmTest:
            return 'telos-evm-testnet';
        case ChainNetwork.TelosEvmMain:
            return 'telos-evm';
        default:
            throw new AntelopeError('antelope.evm.error_invalid_chain_network');
        }
    }

    getChainNetwork(network: string): ChainNetwork {
        this.trace('getChainNetwork', network);
        switch (network) {
        case 'telos-evm-testnet':
            return ChainNetwork.TelosEvmTest;
        case 'telos-evm':
            return ChainNetwork.TelosEvmMain;
        default:
            throw new AntelopeError('antelope.evm.error_invalid_chain_network');
        }
    }

    async login(network: string): Promise<addressString | null> {
        this.trace('login', network);
        const chainSettings = this.getChainSettings();
        const trackSuccessfulLogin = () => {
            this.trace('login', 'trackAnalyticsEvent -> generic login succeeded', TELOS_ANALYTICS_EVENT_IDS.loginSuccessful);
            chainSettings.trackAnalyticsEvent(
                { id: TELOS_ANALYTICS_EVENT_IDS.loginSuccessful },
            );
            this.trace('login', 'trackAnalyticsEvent -> login succeeded', this.getName(), TELOS_ANALYTICS_EVENT_IDS.loginSuccessfulOreId);
            chainSettings.trackAnalyticsEvent(
                { id: TELOS_ANALYTICS_EVENT_IDS.loginSuccessfulOreId },
            );
        };

        useFeedbackStore().setLoading(`${this.getName()}.login`);
        const oreIdOptions: OreIdOptions = {
            plugins: { popup: WebPopup() },
            ... this.options,
        };

        oreId = new OreId(oreIdOptions);
        await oreId.init();

        if (
            localStorage.getItem('autoLogin') === this.getName() &&
            typeof localStorage.getItem('rawAddress') === 'string'
        ) {
            // auto login without the popup
            const chainAccount = localStorage.getItem('rawAddress') as addressString;
            this.userChainAccount = { chainAccount } as UserChainAccount;
            this.trace('login', 'userChainAccount', this.userChainAccount);
            // track the login start for auto-login procceess
            this.trace('login', 'trackAnalyticsEvent -> login started');
            chainSettings.trackAnalyticsEvent(
                { id: TELOS_ANALYTICS_EVENT_IDS.loginStarted },
            );
            // then track the successful login
            trackSuccessfulLogin();
            return chainAccount;
        }

        this.trace('login', 'trackAnalyticsEvent -> login started');
        chainSettings.trackAnalyticsEvent(
            { id: TELOS_ANALYTICS_EVENT_IDS.loginStarted },
        );

        // launch the login flow
        await oreId.popup.auth({ provider: this.provider as AuthProvider });
        const userData = await oreId.auth.user.getData();
        this.trace('login', 'userData', userData);

        this.userChainAccount = userData.chainAccounts.find(
            (account: UserChainAccount) => this.getChainNetwork(network) === account.chainNetwork) ?? null;

        if (!this.userChainAccount) {
            const appName = this.options.appName;
            const networkName = useChainStore().getNetworkSettings(network).getDisplay();

            this.trace('login', 'trackAnalyticsEvent -> login failed', this.getName(), TELOS_ANALYTICS_EVENT_IDS.loginFailedOreId);
            chainSettings.trackAnalyticsEvent(
                { id: TELOS_ANALYTICS_EVENT_IDS.loginFailedOreId },
            );

            throw new AntelopeError('antelope.wallets.error_oreid_no_chain_account', {
                networkName,
                appName,
            });
        }

        const address = (this.userChainAccount?.chainAccount as addressString) ?? null;
        this.trace('login', 'userChainAccount', this.userChainAccount);
        trackSuccessfulLogin();

        // now we set autoLogin to this.getName() and rawAddress to the address
        // to avoid the auto-login to be triggered again
        localStorage.setItem('autoLogin', this.getName());
        localStorage.setItem('rawAddress', address);

        useFeedbackStore().unsetLoading(`${this.getName()}.login`);
        return address;
    }

    async logout(): Promise<void> {
        this.trace('logout');
        if (oreId) {
            await oreId.logout();
        }
        return Promise.resolve();
    }

    getName(): string {
        return name;
    }

    // this is the important instance creation where we define a label to assign to this instance of the authenticator
    newInstance(label: string): EVMAuthenticator {
        this.trace('newInstance', label);
        return new OreIdAuth(this.options, label);
    }

    get provider(): string {
        return this.options.provider ?? '';
    }

    setProvider(provider: string): void {
        this.trace('setProvider', provider);
        this.options.provider = provider;
    }


    async isConnectedTo(chainId: string): Promise<boolean> {
        this.trace('isConnectedTo', chainId);
        return true;
    }

    async externalProvider(): Promise<ethers.providers.ExternalProvider> {
        this.trace('externalProvider');
        return new Promise((resolve) => {
            resolve(null as unknown as ethers.providers.ExternalProvider);
        });
    }

    async web3Provider(): Promise<ethers.providers.Web3Provider> {
        this.trace('web3Provider');
        try {
            const p:RpcEndpoint = this.getChainSettings().getRPCEndpoint();
            const url = `${p.protocol}://${p.host}:${p.port}${p.path ?? ''}`;
            const jsonRpcProvider = new ethers.providers.JsonRpcProvider(url);
            await jsonRpcProvider.ready;
            const web3Provider = jsonRpcProvider as ethers.providers.Web3Provider;
            return web3Provider;
        } catch (e) {
            console.error('web3Provider', e);
            throw e;
        }
    }

    // returns the associated account address acording to the label
    getAccountAddress(): addressString {
        return this.userChainAccount?.chainAccount as addressString;
    }

    // eslint-disable-next-line @typescript-eslint/no-explicit-any
    handleCatchError(error: Error): AntelopeError {
        this.trace('handleCatchError', error.message);
        if (
            error.message === 'Closed by user' ||
            error.message === 'sign_transaction_cancelled_by_user'
        ) {
            return new AntelopeError('antelope.evm.error_transaction_canceled');
        } else {
            return new AntelopeError('antelope.evm.error_send_transaction', { error });
        }
    }

    /**
     * utility function to check if the user has a valid chain account and the oreId instance is initialized
     */
    checkIntegrity(): boolean {
        if (!this.userChainAccount) {
            console.error('Inconsistency error: userChainAccount is null');
            throw new AntelopeError('antelope.evm.error_no_provider');
        }

        if (!oreId) {
            console.error('Inconsistency error: oreId is null');
            throw new AntelopeError('antelope.evm.error_no_provider');
        }

        return true;
    }

    async performOreIdTransaction(from: addressString, json: JSONObject): Promise<EvmTransactionResponse> {
        this.trace('performOreIdTransaction', from, json);
        const oreIdInstance = oreId as OreId;

        // sign a blockchain transaction
        const transaction = await oreIdInstance.createTransaction({
            transaction: json,
            chainAccount: from,
            chainNetwork: this.getChainNetwork(this.getChainSettings().getNetwork()),
            signOptions: {
                broadcast: true,
                returnSignedTransaction: true,
            },
        });

        // have the user approve signature
        const { transactionId } = await oreIdInstance.popup.sign({ transaction });

        return {
            hash: transactionId,
            wait: async () => Promise.resolve({} as ethers.providers.TransactionReceipt),
        } as EvmTransactionResponse;
    }

    async sendSystemToken(to: string, amount: ethers.BigNumber): Promise<EvmTransactionResponse> {
        this.trace('sendSystemToken', to, amount.toString());
        const from = this.getAccountAddress();
        const value = amount.toHexString();

        // Send the transaction
        return this.performOreIdTransaction(from, {
            from,
            to,
            value,
        }).then(
            (transaction: ethers.providers.TransactionResponse) => transaction,
        ).catch((error) => {
            throw this.handleCatchError(error);
        });
    }

    async signCustomTransaction(contract: string, abi: EvmABI, parameters: EvmFunctionParam[], value?: BigNumber): Promise<EvmTransactionResponse> {
        this.trace('signCustomTransaction', contract, [abi], parameters, value?.toString());
        this.checkIntegrity();

        const from = this.getAccountAddress();
        const method = abi[0].name;

        // if the developer is passing more than one function in the abi
        // we must warn we asume the first one is the one to be called
        if (abi.length > 1) {
            console.warn(
                `signCustomTransaction: abi contains more than one function,
                we asume the first one (${method}) is the one to be called`,
            );
        }

        // transaction body: wrap system token
        const transactionBody = {
            from,
            to: contract,
            'contract': {
                abi,
                parameters,
                'method': abi[0].name,
            },
        } as unknown as JSONObject;

        if (value) {
            transactionBody.value = value.toHexString();
        }

        return this.performOreIdTransaction(from, transactionBody);
    }
<<<<<<< HEAD

    async wrapSystemToken(amount: BigNumber): Promise<EvmTransactionResponse> {
        this.trace('wrapSystemToken', amount);
        this.checkIntegrity();

        // prepare variables
        const chainSettings = this.getChainSettings();
        const wrappedSystemTokenContractAddress = chainSettings.getWrappedSystemToken().address as addressString;

        return this.signCustomTransaction(
            wrappedSystemTokenContractAddress,
            wtlosAbiDeposit,
            [],
            amount,
        );
    }

    async unwrapSystemToken(amount: BigNumber): Promise<EvmTransactionResponse> {
        this.trace('unwrapSystemToken', amount.toString());
        this.checkIntegrity();

        // prepare variables
        const chainSettings = this.getChainSettings();
        const wrappedSystemTokenContractAddress = chainSettings.getWrappedSystemToken().address as addressString;
        const value = amount.toHexString();

        return this.signCustomTransaction(
            wrappedSystemTokenContractAddress,
            wtlosAbiWithdraw,
            [value],
        );
    }

    async stakeSystemTokens(amount: BigNumber): Promise<EvmTransactionResponse> {
        this.trace('stakeSystemTokens', amount.toString());
        this.checkIntegrity();

        // prepare variables
        const chainSettings = this.getChainSettings();
        const stakedSystemTokenContractAddress = chainSettings.getStakedSystemToken().address as addressString;

        return this.signCustomTransaction(
            stakedSystemTokenContractAddress,
            stlosAbiDeposit,
            [],
            amount,
        );
    }

    async unstakeSystemTokens(amount: BigNumber): Promise<EvmTransactionResponse> {
        this.trace('unstakeSystemTokens', amount.toString());
        this.checkIntegrity();

        // prepare variables
        const chainSettings = this.getChainSettings();
        const stakedSystemTokenContractAddress = chainSettings.getStakedSystemToken().address as addressString;
        const value = amount.toHexString();
        const from = this.getAccountAddress();

        return this.signCustomTransaction(
            stakedSystemTokenContractAddress,
            stlosAbiWithdraw,
            [value, from, from],
        );
    }

    async withdrawUnstakedTokens() : Promise<EvmTransactionResponse> {
        this.trace('withdrawUnstakedTokens');
        this.checkIntegrity();

        // prepare variables
        const chainSettings = this.getChainSettings();
        const escrowContractAddress = chainSettings.getEscrowContractAddress();

        return this.signCustomTransaction(
            escrowContractAddress,
            escrowAbiWithdraw,
            [],
        );
    }

    async transferTokens(token: TokenClass, amount: ethers.BigNumber, to: addressString): Promise<EvmTransactionResponse> {
        this.trace('transferTokens', token, amount, to);
        this.checkIntegrity();

        // prepare variables
        const from = this.getAccountAddress();
        const value = amount.toHexString();
        const transferAbi = erc20Abi.filter(abi => abi.name === 'transfer');

        if (token.isSystem) {
            return this.performOreIdTransaction(from, {
                from,
                to,
                value,
            });
        } else {
            return this.signCustomTransaction(
                token.address,
                transferAbi,
                [to, value],
            );
        }
    }

    async isConnectedTo(chainId: string): Promise<boolean> {
        this.trace('isConnectedTo', chainId);
        return true;
    }

    async web3Provider(): Promise<ethers.providers.Web3Provider> {
        this.trace('web3Provider');
        try {
            const p:RpcEndpoint = this.getChainSettings().getRPCEndpoint();
            const url = `${p.protocol}://${p.host}:${p.port}${p.path ?? ''}`;
            const jsonRpcProvider = new ethers.providers.JsonRpcProvider(url);
            await jsonRpcProvider.ready;
            const web3Provider = jsonRpcProvider as ethers.providers.Web3Provider;
            return web3Provider;
        } catch (e) {
            console.error('web3Provider', e);
            throw e;
        }
    }

    async externalProvider(): Promise<ethers.providers.ExternalProvider> {
        this.trace('externalProvider');
        return new Promise((resolve) => {
            resolve(null as unknown as ethers.providers.ExternalProvider);
        });
    }

    async getSigner(): Promise<ethers.Signer> {
        this.trace('getSigner');
        const provider = await this.web3Provider();
        return provider.getSigner();
    }

=======
>>>>>>> 449e1786
}<|MERGE_RESOLUTION|>--- conflicted
+++ resolved
@@ -306,145 +306,4 @@
 
         return this.performOreIdTransaction(from, transactionBody);
     }
-<<<<<<< HEAD
-
-    async wrapSystemToken(amount: BigNumber): Promise<EvmTransactionResponse> {
-        this.trace('wrapSystemToken', amount);
-        this.checkIntegrity();
-
-        // prepare variables
-        const chainSettings = this.getChainSettings();
-        const wrappedSystemTokenContractAddress = chainSettings.getWrappedSystemToken().address as addressString;
-
-        return this.signCustomTransaction(
-            wrappedSystemTokenContractAddress,
-            wtlosAbiDeposit,
-            [],
-            amount,
-        );
-    }
-
-    async unwrapSystemToken(amount: BigNumber): Promise<EvmTransactionResponse> {
-        this.trace('unwrapSystemToken', amount.toString());
-        this.checkIntegrity();
-
-        // prepare variables
-        const chainSettings = this.getChainSettings();
-        const wrappedSystemTokenContractAddress = chainSettings.getWrappedSystemToken().address as addressString;
-        const value = amount.toHexString();
-
-        return this.signCustomTransaction(
-            wrappedSystemTokenContractAddress,
-            wtlosAbiWithdraw,
-            [value],
-        );
-    }
-
-    async stakeSystemTokens(amount: BigNumber): Promise<EvmTransactionResponse> {
-        this.trace('stakeSystemTokens', amount.toString());
-        this.checkIntegrity();
-
-        // prepare variables
-        const chainSettings = this.getChainSettings();
-        const stakedSystemTokenContractAddress = chainSettings.getStakedSystemToken().address as addressString;
-
-        return this.signCustomTransaction(
-            stakedSystemTokenContractAddress,
-            stlosAbiDeposit,
-            [],
-            amount,
-        );
-    }
-
-    async unstakeSystemTokens(amount: BigNumber): Promise<EvmTransactionResponse> {
-        this.trace('unstakeSystemTokens', amount.toString());
-        this.checkIntegrity();
-
-        // prepare variables
-        const chainSettings = this.getChainSettings();
-        const stakedSystemTokenContractAddress = chainSettings.getStakedSystemToken().address as addressString;
-        const value = amount.toHexString();
-        const from = this.getAccountAddress();
-
-        return this.signCustomTransaction(
-            stakedSystemTokenContractAddress,
-            stlosAbiWithdraw,
-            [value, from, from],
-        );
-    }
-
-    async withdrawUnstakedTokens() : Promise<EvmTransactionResponse> {
-        this.trace('withdrawUnstakedTokens');
-        this.checkIntegrity();
-
-        // prepare variables
-        const chainSettings = this.getChainSettings();
-        const escrowContractAddress = chainSettings.getEscrowContractAddress();
-
-        return this.signCustomTransaction(
-            escrowContractAddress,
-            escrowAbiWithdraw,
-            [],
-        );
-    }
-
-    async transferTokens(token: TokenClass, amount: ethers.BigNumber, to: addressString): Promise<EvmTransactionResponse> {
-        this.trace('transferTokens', token, amount, to);
-        this.checkIntegrity();
-
-        // prepare variables
-        const from = this.getAccountAddress();
-        const value = amount.toHexString();
-        const transferAbi = erc20Abi.filter(abi => abi.name === 'transfer');
-
-        if (token.isSystem) {
-            return this.performOreIdTransaction(from, {
-                from,
-                to,
-                value,
-            });
-        } else {
-            return this.signCustomTransaction(
-                token.address,
-                transferAbi,
-                [to, value],
-            );
-        }
-    }
-
-    async isConnectedTo(chainId: string): Promise<boolean> {
-        this.trace('isConnectedTo', chainId);
-        return true;
-    }
-
-    async web3Provider(): Promise<ethers.providers.Web3Provider> {
-        this.trace('web3Provider');
-        try {
-            const p:RpcEndpoint = this.getChainSettings().getRPCEndpoint();
-            const url = `${p.protocol}://${p.host}:${p.port}${p.path ?? ''}`;
-            const jsonRpcProvider = new ethers.providers.JsonRpcProvider(url);
-            await jsonRpcProvider.ready;
-            const web3Provider = jsonRpcProvider as ethers.providers.Web3Provider;
-            return web3Provider;
-        } catch (e) {
-            console.error('web3Provider', e);
-            throw e;
-        }
-    }
-
-    async externalProvider(): Promise<ethers.providers.ExternalProvider> {
-        this.trace('externalProvider');
-        return new Promise((resolve) => {
-            resolve(null as unknown as ethers.providers.ExternalProvider);
-        });
-    }
-
-    async getSigner(): Promise<ethers.Signer> {
-        this.trace('getSigner');
-        const provider = await this.web3Provider();
-        return provider.getSigner();
-    }
-
-=======
->>>>>>> 449e1786
 }