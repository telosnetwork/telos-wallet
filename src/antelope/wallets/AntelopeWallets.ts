--- conflicted
+++ resolved
@@ -1,9 +1,5 @@
 import { EVMAuthenticator } from 'src/antelope/wallets/authenticators/EVMAuthenticator';
-<<<<<<< HEAD
-import { useChainStore } from 'src/antelope';
-=======
 import { CURRENT_CONTEXT, useChainStore } from 'src/antelope';
->>>>>>> 46036309
 import { RpcEndpoint } from 'universal-authenticator-library';
 import { ethers } from 'ethers';
 import EVMChainSettings from 'src/antelope/chains/EVMChainSettings';
@@ -41,20 +37,6 @@
         return (useChainStore().getChain(label).settings as EVMChainSettings);
     }
 
-<<<<<<< HEAD
-    async getWeb3Provider(label: string): Promise<ethers.providers.Web3Provider> {
-        this.trace('getWeb3Provider');
-        try {
-            const p:RpcEndpoint = this.getChainSettings(label).getRPCEndpoint();
-            const url = `${p.protocol}://${p.host}:${p.port}${p.path ?? ''}`;
-            const jsonRpcProvider = new ethers.providers.JsonRpcProvider(url);
-            await jsonRpcProvider.ready;
-            const web3Provider = jsonRpcProvider as ethers.providers.Web3Provider;
-            return web3Provider;
-        } catch (e3) {
-            this.trace('getWeb3Provider authenticator.web3Provider() Failed!', e3);
-            throw new AntelopeError('antelope.evn.error_no_provider');
-=======
     async getWeb3Provider(label = CURRENT_CONTEXT): Promise<ethers.providers.Web3Provider> {
         this.trace('getWeb3Provider');
 
@@ -66,7 +48,6 @@
         // If an initialization is already underway, wait for it to complete.
         if (this.web3ProviderInitializationPromise) {
             return this.web3ProviderInitializationPromise;
->>>>>>> 46036309
         }
 
         // Start the initialization.
