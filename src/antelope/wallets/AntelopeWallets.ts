import { EVMAuthenticator } from 'src/antelope/wallets/authenticators/EVMAuthenticator';
import { CURRENT_CONTEXT, useChainStore } from 'src/antelope';
import { RpcEndpoint } from 'universal-authenticator-library';
import { ethers } from 'ethers';
import EVMChainSettings from 'src/antelope/chains/EVMChainSettings';
import { AntelopeError } from 'src/antelope/types';
import { AntelopeDebugTraceType, createTraceFunction } from 'src/antelope/config';

const name = 'AntelopeWallets';

export class AntelopeWallets {

    private trace: AntelopeDebugTraceType;
    private authenticators: Map<string, EVMAuthenticator> = new Map();
    private web3Provider: ethers.providers.Web3Provider | null = null;
    private web3ProviderInitializationPromise: Promise<ethers.providers.Web3Provider> | null = null;

    constructor() {
        this.trace = createTraceFunction(name);
    }

    init() {
        this.trace('init');
    }

    addEVMAuthenticator(authenticator: EVMAuthenticator) {
        this.trace('addEVMAuthenticator', authenticator.getName(), authenticator);
        this.authenticators.set(authenticator.getName(), authenticator);
    }

    getAuthenticator(name: string) {
        this.trace('getAuthenticator', name);
        return this.authenticators.get(name);
    }

    getChainSettings(label: string) {
        return (useChainStore().getChain(label).settings as EVMChainSettings);
    }

    async getWeb3Provider(label = CURRENT_CONTEXT): Promise<ethers.providers.Web3Provider> {
        this.trace('getWeb3Provider');
<<<<<<< HEAD
        const account = useAccountStore().getAccount(CURRENT_CONTEXT);
        try {
            // we try first the best solution which is taking the provider from the current authenticator
            const authenticator = account.authenticator as EVMAuthenticator;
            const provider = authenticator.web3Provider();
            this.trace('getWeb3Provider authenticator.web3Provider() Success! (account.authenticator)', provider);
            return provider;
        } catch(e1) {
            this.trace('getWeb3Provider authenticator.web3Provider() Failed!', e1);
        }

        try {
            const p:RpcEndpoint = this.getChainSettings(CURRENT_CONTEXT).getRPCEndpoint();
            const url = `${p.protocol}://${p.host}:${p.port}${p.path ?? ''}`;
            const jsonRpcProvider = new ethers.providers.JsonRpcProvider(url);
            await jsonRpcProvider.ready;
            const web3Provider = jsonRpcProvider as ethers.providers.Web3Provider;
            this.trace('getWeb3Provider authenticator.web3Provider() Success! (jsonRpcProvider)', web3Provider);
            return web3Provider;
        } catch (e3) {
            this.trace('getWeb3Provider authenticator.web3Provider() Failed!', e3);
            throw new AntelopeError('antelope.evn.error_no_provider');
=======

        // If a provider instance already exists, return it immediately.
        if (this.web3Provider) {
            return this.web3Provider;
        }

        // If an initialization is already underway, wait for it to complete.
        if (this.web3ProviderInitializationPromise) {
            return this.web3ProviderInitializationPromise;
>>>>>>> cefae351
        }

        // Start the initialization.
        this.web3ProviderInitializationPromise = (async () => {
            try {
                const p: RpcEndpoint = this.getChainSettings(label).getRPCEndpoint();
                const url = `${p.protocol}://${p.host}:${p.port}${p.path ?? ''}`;
                const jsonRpcProvider = new ethers.providers.JsonRpcProvider(url);
                await jsonRpcProvider.ready;
                this.web3Provider = jsonRpcProvider as ethers.providers.Web3Provider;
                return this.web3Provider;
            } catch (e) {
                this.trace('getWeb3Provider authenticator.web3Provider() Failed!', e);
                this.web3ProviderInitializationPromise = null; // Reset to allow retries.
                throw new AntelopeError('antelope.evn.error_no_provider');
            }
        })();

        return this.web3ProviderInitializationPromise;
    }

}<|MERGE_RESOLUTION|>--- conflicted
+++ resolved
@@ -39,30 +39,6 @@
 
     async getWeb3Provider(label = CURRENT_CONTEXT): Promise<ethers.providers.Web3Provider> {
         this.trace('getWeb3Provider');
-<<<<<<< HEAD
-        const account = useAccountStore().getAccount(CURRENT_CONTEXT);
-        try {
-            // we try first the best solution which is taking the provider from the current authenticator
-            const authenticator = account.authenticator as EVMAuthenticator;
-            const provider = authenticator.web3Provider();
-            this.trace('getWeb3Provider authenticator.web3Provider() Success! (account.authenticator)', provider);
-            return provider;
-        } catch(e1) {
-            this.trace('getWeb3Provider authenticator.web3Provider() Failed!', e1);
-        }
-
-        try {
-            const p:RpcEndpoint = this.getChainSettings(CURRENT_CONTEXT).getRPCEndpoint();
-            const url = `${p.protocol}://${p.host}:${p.port}${p.path ?? ''}`;
-            const jsonRpcProvider = new ethers.providers.JsonRpcProvider(url);
-            await jsonRpcProvider.ready;
-            const web3Provider = jsonRpcProvider as ethers.providers.Web3Provider;
-            this.trace('getWeb3Provider authenticator.web3Provider() Success! (jsonRpcProvider)', web3Provider);
-            return web3Provider;
-        } catch (e3) {
-            this.trace('getWeb3Provider authenticator.web3Provider() Failed!', e3);
-            throw new AntelopeError('antelope.evn.error_no_provider');
-=======
 
         // If a provider instance already exists, return it immediately.
         if (this.web3Provider) {
@@ -72,7 +48,6 @@
         // If an initialization is already underway, wait for it to complete.
         if (this.web3ProviderInitializationPromise) {
             return this.web3ProviderInitializationPromise;
->>>>>>> cefae351
         }
 
         // Start the initialization.
