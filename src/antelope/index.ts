--- conflicted
+++ resolved
@@ -3,11 +3,7 @@
 import { BehaviorSubject, Subject } from 'rxjs';
 import { Store } from 'pinia';
 
-<<<<<<< HEAD
-import { AntelopeConfig, AntelopeDebug, chainNetworkNames } from 'src/antelope/config/';
-=======
 import { AntelopeConfig, AntelopeDebug, chainNetworkNames } from 'src/antelope/config';
->>>>>>> 6c14bcba
 import installPinia from 'src/antelope/stores';
 
 import { AccountModel } from 'src/antelope/stores/account';
