import { Authenticator } from 'universal-authenticator-library';
import { App } from 'vue';
import { getAntelope } from '..';
import { AntelopeError, AntelopeErrorPayload } from 'src/antelope/types';

export class AntelopeConfig {
<<<<<<< HEAD
    wrapError(description: string, error: unknown): AntelopeError {
        if (error instanceof AntelopeError) {
            return error as AntelopeError;
        }
        const str = this.errorToStringHandler(error);
        // if it matches antelope.*.error_*
        if (str.match(/^antelope\.[a-z0-9_]+\.error_/)) {
            return new AntelopeError(str, { error });
        } else {
            return new AntelopeError(description, { error: str });
        }
    }
=======
>>>>>>> 8a288bf0
    // indexer health threshold --
    private __indexer_health_threshold = 10; // 10 seconds

    // indexer health check interval --
    private __indexer_health_check_interval = 1000 * 60 * 5; // 5 minutes expressed in milliseconds

    // notifucation handlers --
    private __notify_error_handler: (message: string) => void = m => alert(`Error: ${m}`);
    private __notify_success_handler: (message: string) => void = alert;
    private __notify_warning_handler: (message: string) => void = alert;

    // notification handlers --
    private __notify_successful_trx_handler: (link: string) => void = alert;
    private __notify_success_message_handler: (message: string, payload?: never) => void = alert;
    private __notify_success_copy_handler: () => void = alert;
    private __notify_failure_message_handler: (message: string, payload?: AntelopeErrorPayload) => void = alert;
    private __notify_disconnected_handler: () => void = alert;
    private __notify_neutral_message_handler: (message: string) => (() => void) = () => (() => void 0);

    // ual authenticators list getter --
    private __authenticators_getter: () => Authenticator[] = () => [];

    // localization handler --
    private __localization_handler: (key: string) => string = (key: string) => key;

    // error to string handler --
    private __error_to_string_handler: (error: unknown) => string = (error: unknown) => {
        try {

            type EVMError = {code:string};
            const evmErr = error as EVMError;

            switch (evmErr.code) {
            case 'CALL_EXCEPTION':          return 'antelope.evm.error_call_exception';
            case 'INSUFFICIENT_FUNDS':      return 'antelope.evm.error_insufficient_funds';
            case 'MISSING_NEW':             return 'antelope.evm.error_missing_new';
            case 'NONCE_EXPIRED':           return 'antelope.evm.error_nonce_expired';
            case 'NUMERIC_FAULT':           return 'antelope.evm.error_numeric_fault';
            case 'REPLACEMENT_UNDERPRICED': return 'antelope.evm.error_replacement_underpriced';
            case 'TRANSACTION_REPLACED':    return 'antelope.evm.error_transaction_replaced';
            case 'UNPREDICTABLE_GAS_LIMIT': return 'antelope.evm.error_unpredictable_gas_limit';
            case 'USER_REJECTED':           return 'antelope.evm.error_user_rejected';
            case 'ACTION_REJECTED':         return 'antelope.evm.error_transaction_canceled';
            }

            if (typeof error === 'string') {
                return error;
            }
            if (typeof error === 'number') {
                return error.toString();
            }
            if (typeof error === 'boolean') {
                return error.toString();
            }
            if (error instanceof Error) {
                return error.message;
            }
            if (typeof error === 'undefined') {
                return 'undefined';
            }
            if (typeof error === 'object') {
                if (error === null) {
                    return 'null';
                }
                if (Array.isArray(error)) {
                    return error.map(a => this.__error_to_string_handler(a)).join(', ');
                }
                return JSON.stringify(error);
            }
            return 'unknown';
        } catch (er) {
            return 'error';
        }
    }

    // Vue.App holder --
    private __app: App | null = null;

    constructor() {
        //
    }

    init(app: App) {
        this.__app = app;
    }

    get app() {
        return this.__app;
    }

    get indexerHealthThresholdSeconds() {
        return this.__indexer_health_threshold;
    }

    get indexerHealthCheckInterval() {
        return this.__indexer_health_check_interval;
    }

    get notifyErrorHandler() {
        return this.__notify_error_handler;
    }

    get notifySuccessHandler() {
        return this.__notify_success_handler;
    }

    get notifyWarningHandler() {
        return this.__notify_warning_handler;
    }

    get notifySuccessfulTrxHandler() {
        return this.__notify_successful_trx_handler;
    }

    get notifySuccessMessageHandler() {
        return this.__notify_success_message_handler;
    }

    get notifySuccessCopyHandler() {
        return this.__notify_success_copy_handler;
    }

    get notifyFailureMessage() {
        return this.__notify_failure_message_handler;
    }

    get notifyDisconnectedHandler() {
        return this.__notify_disconnected_handler;
    }

    get notifyNeutralMessageHandler() {
        return this.__notify_neutral_message_handler;
    }

    get authenticatorsGetter() {
        return this.__authenticators_getter;
    }

    get localizationHandler() {
        return this.__localization_handler;
    }

    get errorToStringHandler() {
        return this.__error_to_string_handler;
    }

<<<<<<< HEAD
    // setting notifucation handlers --
=======
>>>>>>> 8a288bf0
    // setting indexer constants --
    public setIndexerHealthThresholdSeconds(threshold: number) {
        this.__indexer_health_threshold = threshold;
    }

    public setIndexerHealthCheckInterval(interval: number) {
        this.__indexer_health_check_interval = interval;
    }

    // setting notification handlers --
    public setNotifyErrorHandler(handler: (message: string) => void) {
        this.__notify_error_handler = handler;
    }

    public setNotifySuccessHandler(handler: (message: string) => void) {
        this.__notify_success_handler = handler;
    }

    public setNotifyWarningHandler(handler: (message: string) => void) {
        this.__notify_warning_handler = handler;
    }

    public setNotifySuccessfulTrxHandler(handler: (link: string) => void) {
        this.__notify_successful_trx_handler = handler;
    }

    public setNotifySuccessMessageHandler(handler: (message: string, payload?: never) => void) {
        this.__notify_success_message_handler = handler;
    }

    public setNotifySuccessCopyHandler(handler: () => void) {
        this.__notify_success_copy_handler = handler;
    }

    public setnotifyFailureMessage(handler: (message: string, payload?: AntelopeErrorPayload) => void) {
        this.__notify_failure_message_handler = handler;
    }

    public setNotifyDisconnectedHandler(handler: () => void) {
        this.__notify_disconnected_handler = handler;
    }

    public setNotifyNeutralMessageHandler(handler: (message: string) => (() => void)) {
        this.__notify_neutral_message_handler = handler;
    }

    // setting authenticators getter --
    public setAuthenticatorsGetter(getter: () => Authenticator[]) {
        this.__authenticators_getter = getter;
    }

    // setting translation handler --
    public setLocalizationHandler(handler: (key: string) => string) {
        this.__localization_handler = handler;
    }

    // setting error to string handler --
    public setErrorToStringHandler(handler: (catched: unknown) => string) {
        this.__error_to_string_handler = handler;
    }

}

export const errorToString = (error: unknown) =>
    getAntelope().config.errorToStringHandler(error);<|MERGE_RESOLUTION|>--- conflicted
+++ resolved
@@ -4,7 +4,6 @@
 import { AntelopeError, AntelopeErrorPayload } from 'src/antelope/types';
 
 export class AntelopeConfig {
-<<<<<<< HEAD
     wrapError(description: string, error: unknown): AntelopeError {
         if (error instanceof AntelopeError) {
             return error as AntelopeError;
@@ -17,8 +16,6 @@
             return new AntelopeError(description, { error: str });
         }
     }
-=======
->>>>>>> 8a288bf0
     // indexer health threshold --
     private __indexer_health_threshold = 10; // 10 seconds
 
@@ -165,10 +162,6 @@
         return this.__error_to_string_handler;
     }
 
-<<<<<<< HEAD
-    // setting notifucation handlers --
-=======
->>>>>>> 8a288bf0
     // setting indexer constants --
     public setIndexerHealthThresholdSeconds(threshold: number) {
         this.__indexer_health_threshold = threshold;
