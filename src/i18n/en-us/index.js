export default {
    api: {
        confirm: 'Confirm',
        reject: 'Reject',
        remember_my_decision: 'Remember my decision',
        greymass_dialog_title: 'Resource Warning!',
        greymass_fuel_message:
            'Your account doesn\'t have sufficient resources (CPU, NET, or RAM) to pay for your next transaction. ' +
            'Don\'t worry! Telos has partnered with Greymass to proceed with your transaction using "Greymass Fuel", allowing you to continue for free.<br/><br/>' +
            'We recommend powering up your account with at least 0.5 TLOS in CPU and NET each and purchasing RAM, as this service is not supported on all dAPPs in our ecosystem. Please <a src="https://wallet.telos.net/" target="_blank">click here</a> to proceed and power up your account',
        greymass_fuel_message_fees:
            'Your account doesn\'t have sufficient resources (CPU, NET, or RAM) to pay for your next transaction and it can not be processed without fees. ' +
            'Telos has partnered with Greymass to proceed with your transaction using "Greymass Fuel", reducing cost significantly.<br/><br/>' +
            'Please confirm fees below to proceed.<br/><br/>' +
            '<div><center><h5><b>{fees}</b></h5></center><div><br/>' +
            'We recommend powering up your account with at least 0.5 TLOS in CPU and NET each and purchasing RAM, as this service is not supported on all dAPPs in our ecosystem. Please <a src="https://wallet.telos.net/" target="_blank">click here</a> to proceed and power up your account',
    },
    navbar: {
        wallet: 'Wallet',
        staking: 'Staking (REX)',
        resources: 'Resource Management',
        nfts: 'NFTs',
        dapps: 'dApps',
        profile: 'Profile',
        logout: 'Log Out',
    },
    home: {
        terms: 'Terms of Service',
        privacy: 'Privacy Policy',
        developers_banner_title: 'Developers',
        developers_banner_text: 'Find out how to integrate Telos Cloud Wallet into your app here',
        wallet_logo_alt: 'Telos Wallet logo',
        view_any_account: 'View Any Account',
        connect_with_wallet: 'Connect Your Wallet',
        login_with_social_media: 'Telos Cloud Wallet',
        sign_with_google: 'Sign with Google',
        sign_with_facebook: 'Sign with Facebook',
        sign_with_x: 'Sign with X',
        sign_with_email: 'Sign in with Email',
        coming_soon: 'Coming soon',
        create_new_account: 'Create a New Account',
        logged_as: 'Logged in as {account}',
        view_wallet: 'View Wallet',
        logout: 'Log Out',
        install_metamask: 'Install MetaMask',
        metamask: 'MetaMask',
        install_safepal: 'Install SafePal',
        safepal: 'SafePal',
        walletconnect: 'WalletConnect',
        connect_your_wallet: 'Connect Your Wallet',
        wallet_introduction: 'What is a Web Wallet?',
        multiple_providers_notification_message: 'Multiple providers detected. Disable all providers except MetaMask to continue.',
        no_provider_action_label: 'Install {provider}',
        no_injected_provider_found: '{providerName}\'s provider was not found.',
        sign_in_with: 'Sign in with',
        oauth_google: 'Google',
        oauth_github: 'GitHub',
        oauth_facebook: 'Facebook',
        oauth_twitter: 'Twitter',
        oauth_email: 'Email',
    },
    nav: {
        copy_address: 'Copy address to clipboard',
        overflow_menu: 'Open account overflow menu',
        wallet: 'Wallet',
        staking: 'Staking',
        wrap_tlos: 'Wrap TLOS',
        go_home: 'Go to home page',
        close_menu: 'Close menu',
        open_menu: 'Open menu',
        logout: 'Log Out',
        login: 'Log In',
        teloscan: 'Teloscan',
        ecosystem: 'Ecosystem',
        nfts: 'Digital Collectibles',
        allowances: 'Approvals',
    },
    evm_wallet: {
        send_icon_alt: 'Send icon',
        receive_icon_alt: 'Receive icon',
        buy_icon_alt: 'Buy more tokens icon',
        token_logo_alt: 'Token logo',
        send: 'Send',
        receive: 'Receive',
        scan_qr: 'Scan the QR Code to get your account',
        buy: 'Buy',
        unwrap: 'Unwrap',
        wrap: 'Wrap',
        stake: 'Stake',
        unstake: 'Unstake',
        copy: 'Copy',
        link_to_send_aria: 'Link to Send page',
        link_to_receive_aria: 'Link to Receive page',
        link_to_buy_aria: 'External link to buy tokens',
        balance_row_actions_aria: 'Balance row actions',
        no_fiat_value: 'current fiat price unavailable',
        receiving_account: 'Receiving Account',
        account_required: 'Account is required',
        token: 'Token',
        cancel: 'Cancel',
        estimated_fees: 'Estimated Fees',
        amount_available: '{amount} Available',
        amount_required: 'Amount is required',
        view_contract: 'View Contract',
        invalid_form: 'There is at least one invalid field.',
        general_error: 'There was an error processing your request',
        invalid_amount_precision: 'You can only enter {precision} decimal places',
        sent: 'Sent',
        received: 'Received',
        swapped: 'Swapped',
        switch: 'Switch',
        failed_contract_interaction: 'Failed contract interaction',
        contract_interaction: 'Contract interaction',
        contract_creation: 'Contract creation',
        aria_link_to_address: 'Link to block explorer address page',
        aria_link_to_transaction: 'Link to block explorer transaction page',
        click_to_fill_max: 'Click to fill max amount',
        amount_exceeds_available_balance: 'Balance too low',
        incorrect_network: 'Incorrect network detected! Switch to {networkName} to complete transaction',
        viewing_n_transactions: 'Viewing {rowsPerPage} of {totalRows} transactions',
        no_transactions_found: 'No transactions found',
        add_to_metamask: 'Add to MetaMask',
        rejected_metamask_prompt: 'The MetaMask prompt was rejected',
        error_adding_token_to_metamask: 'Error adding token to MetaMask',
        inventory: 'Collectibles',
    },
    global: {
        address: 'Address',
        native: 'Native',
        telos_evm: 'Telos EVM',
        sign_out: 'Sign Out',
        dark_mode: 'Dark Mode',
        light_mode: 'Light Mode',
        contract: 'Contract',
        back: 'Back',
        to: 'to',
        from: 'from',
        with: 'with',
        more_info: 'More info',
        required_field: 'This field is required',
        available: 'Available',
        transactions: 'Transactions',
        rows_per_page: 'Rows per page',
        amount: 'Amount',
        id: 'ID',
        attributes: 'Attributes',
        name: 'Name',
        collection: 'Collection',
        search: 'Search',
        no_results: 'No results found',
        quantity: 'Quantity',
        toggle: 'Toggle "{text}"',
        arrow_icon_alt: 'Arrow icon',
        new_app_version: 'Telos Wallet has been updated 🚀 Please login again',
<<<<<<< HEAD
        revoke: 'Revoke',
=======
        owner: 'Owner',
        description: 'Description',
        owned: 'Owned',
        owned_by_you: 'Owned by you',
        owners: 'Owners',
        total: 'Total',
>>>>>>> ff98e220
    },
    nft : {
        collectible: 'Collectible',
        broken_image: 'Unable to load the image of collectible',
        link_to_nft_details: 'Go to NFT details page for {name}',
        img_alt: 'NFT - {nftInfo}',
        img_alt_video_nft: 'Video NFT cover - {nftInfo}',
        details_page_title: 'NFT Details Page',
        no_attributes: 'This collectible has no attributes',
        play_video: 'Toggle video play/pause',
        collectible_not_found_header: 'Collectible not found',
        collectible_not_found_subheader: 'We couldn\'t find the digital collectible you\'re looking for. ',
        collectible_not_found_recommendation: 'We recommend verifying the following:',
        collectible_not_found_contract_part_1: 'Is the collectible\'s',
        collectible_not_found_contract_part_2_bold: 'contract address',
        collectible_not_found_contract_part_3: 'correct?',
        collectible_not_found_contract_part_4: 'You can see the provided address information using the link below.',
        collectible_not_found_contract_invalid: 'The contract address in the URL is invalid or missing.',
        collectible_not_found_nft_id_part_1: 'Is the collectible\'s',
        // 'part 2' is 'global.id'
        collectible_not_found_nft_id_part_3: 'correct? An incorrect ID may result in inaccurate information being displayed.',
        empty_collection_title: 'You don\'t have any digital collectibles yet',
        show_as_tiles_label: 'Show collectibles as tiles',
        show_as_list_label: 'Show collectibles in a list',
        go_to_detail_page_label: 'Go to collectible detail page',
        name_missing: '(No name)',
        empty_collection_message: 'Purchase your first collectible',
        empty_collection_link_text: 'here',
        collectibles_per_page: 'Collectibles per page',
        view_owner_on_block_explorer_label: 'View owner on block explorer',
        // transfer
        transfer: 'Transfer',
        transfer_collectible: 'transfer collectible',
        transfer_from: 'from',
        transfer_on_telos: 'on Telos',
    },
    evm_wrap: {
        wrap: 'Wrap',
        unwrap: 'Unwrap',
        wrap_button_label: 'Wrap {systemSymbol} to {wrappedSymbol}',
        unwrap_button_label: 'Unwrap {wrappedSymbol} to {systemSymbol}',
        total_of_wrapped_and_unwrapped: 'Total of wrapped {token} and {token}',
        wrapped_card_label: 'Wrapped {symbol}',
        wrapped_card_tooltip: '{wrappedSymbol} can be used to buy NFTs and trade on decentralized exchanges, among other things. Wrapping {systemSymbol} is done via a decentralized smart contract.',
        unwrapped_card_tooltip: 'An equal amount of {systemSymbol} will be received as the amount of {wrappedSymbol} that was unwrapped. Unwrapping {wrappedSymbol} is done via a decentralized smart contract.',
        wrap_sidebar_title: 'Why wrap {symbol}?',
        wrap_sidebar_content_fragment_1: 'Wrap your {systemSymbol} to {wrappedSymbol} for ',
        wrap_sidebar_content_fragment_bold: 'seamless integration with DeFi platforms',
        wrap_sidebar_content_fragment_3: ', improved compatibility with ERC-20 tokens, and cross-chain interoperability. Unlock new opportunities and financial services by converting your native {systemSymbol} into the versatile {wrappedSymbol} token.',
        unwrap_sidebar_title: 'Unwrapping {symbol}',
        unwrap_sidebar: 'Unwrap your {wrappedSymbol} to get your {systemSymbol} back instantly.',
        wrap_input_label: 'Wrapping Amount',
        unwrap_input_label: 'Unwrapping Amount',
    },
    evm_stake: {
        total_of_staked_unstaking_and_withdrawable: 'Total of staked, unstaking, and withdrawable {token}',
        staked_card_label: 'Staked {symbol}',
        staked_card_tooltip: 'Staked tokens:\n\n' +
        'This reflects the total amount of staked {systemSymbol} tokens associated with the current account.\n' +
        'This includes your {stakedSymbol} token balance multiplied by the current exchange rate.',
        unstaking_card_label: 'Unstaking',
        unstaking_card_tooltip: 'Unstaking tokens:\n\n' +
        'This reflects the total value of locked {systemSymbol} in the process of unstaking.\n' +
        'When you unstake\u2014i.e. redeem\u2014some {stakedSymbol} tokens, the equivalent \n' +
        'amount of {systemSymbol} is sent into escrow ("locked") for {unlockPeriod}.\n\n' +
        'During this time you cannot interact with this {systemSymbol}.',
        withdrawable_card_label: 'withdrawable',
        withdrawable_card_tooltip: 'Withdrawable Tokens:\n\n' +
        'This reflects the total amount of {systemSymbol} that were previously unstaked\n' +
        'and are now available for withdrawal. Once the {unlockPeriod} has passed,\n' +
        'you can withdraw your {systemSymbol} from escrow.',
        apy_card_label: 'APY',
        apy_card_tooltip: 'Annual Percentage Yield (APY) is the annual rate of return after taking compound interest into account.\n' +
        'Interest is compounded approximately every 30 minutes. The percentage rate is not fixed, meaning that\n' +
        'it will change over time with the total amount of {systemSymbol} staked across Telos EVM and Native.\n' +
        'Rewards are disbursed from a community rewards pool into the {stakedSymbol} contract.',
        unstaking_period_card_label: 'Unstaking Period',
        unstaking_period_card_tooltip: 'Unstaking Period:\n\n' +
        'If you unstake some {stakedSymbol} tokens you need to wait for the Unstaking Period,\n' +
        'which is the amount of time that must pass before you can withdraw your {systemSymbol} from escrow.\n',
        tvl_card_label: 'TVL',
        tvl_card_tooltip: 'Total Value Locked (TVL) is the current value, in {systemSymbol}, of all assets held in the {stakedSymbol} (Staked {systemSymbol})\n' +
        'smart contract, i.e. the sum of all {systemSymbol} staked on the {evmNetworkName} at this moment.',
        stake_input_label: 'Staking Amount',
        stake_output_label: 'Staked Amount',
        stake: 'Stake',
        stake_button_label: 'Stake {systemSymbol} to {stakedSymbol}',
        stake_sidebar_title: 'Why stake {symbol}?',
        stake_sidebar_content_fragment_1: 'Staking your TLOS to sTLOS grants you access to',
        stake_sidebar_content_fragment_2_bold: ' continuous rewards ',
        stake_sidebar_content_fragment_3: 'and various DeFi applications, further increasing yield. As the reward pool increases, the TLOS to sTLOS conversion rate will change over time. Therefore, the amount of sTLOS received is smaller than the staked TLOS.',
        stake_sidebar_content_fragment_4_bold: ' Rewards will be auto-compounded. ',
        stake_sidebar_content_fragment_5: 'No further action is required.',
        unstake_input_label: 'Unstaking Amount',
        unstake_output_label: 'Unstaked Amount',
        unstake: 'Unstake',
        unstake_sidebar_title: 'Unstaking {symbol}?',
        unstake_button_label: 'Unstake {stakedSymbol} to {systemSymbol}',
        unstake_sidebar_content_fragment_1: 'Unstaked TLOS will',
        unstake_sidebar_content_fragment_2_bold: ' remain locked for a period of {period}, ',
        unstake_sidebar_content_fragment_3: 'after which it can be withdrawn to your account from the Withdraw tab.',
        withdraw_button_disabled: 'Nothing to withdraw',
        withdraw_button_enabled: 'Withdraw {amount} {symbol}',
        withdrawal_available: 'Available for withdrawal',
        unstaking_pending_time: 'Unstaking for {time}',
        withdrawal_updatng: 'updating...',
        withdrawal_date: 'Withdrawal it on {date}',
    },
    evm_allowances: {
        aside_header: 'What are approvals?',
        aside_content_fragment_1: 'Engaging with decentralized apps (for swapping or trading collectibles) requires authorizing them to manage your tokens and digital collectibles, known as ',
        aside_content_fragment_2_bold: 'token approval',
        aside_content_fragment_3: '. These ',
        aside_content_fragment_4_bold: 'approvals ',
        aside_content_fragment_5: 'enable app functionality and enhance your user experience. However, it\'s prudent to review and manage these permissions to deter unauthorized transactions, adding a layer of security to your wallet.',
        revoke_selected: 'Revoke selected',
        search_label: 'Filter by token, allowance, spender, or contract address',
        includes_cancelled_allowances: 'Includes cancelled allowances',
        excludes_cancelled_allowances: 'Does not include cancelled allowances',
    },
    notification:{
        success_title_trx: 'Success',
        success_title_copied: 'Copied',
        success_message_trx: 'Your transaction has been processed. For detailed information, click the link below.',
        success_message_revoking: 'Revoking <b>{symbol}</b> allowance for <b>{address}</b> was successful.',
        success_message_copied: 'Your account name has been copied to the clipboard.',
        success_see_trx_label: 'See Transaction',
        dismiss_label: 'Dismiss',
        error_title: 'ooops',
        error_title_disconnect: 'No Internet connection',
        error_message_disconnect: 'We\'re sorry, it looks like you\'re not connected to the internet. Please check your network connection and try again.',
        error_see_details_label: 'See Details',
        error_details_title: 'Error Details',
        neutral_message_sending: 'Sending <b>{quantity}</b> to <b>{address}</b>',
        neutral_message_staking: 'Staking <b>{quantity} {symbol}</b>',
        neutral_message_unstaking: 'Unstaking <b>{quantity} {symbol}</b>',
        neutral_message_revoking: 'Revoking  <b>{symbol}</b> allowance for <b>{address}</b>',
        neutral_message_wrapping: 'Wrapping <b>{quantity} {symbol}</b>',
        neutral_message_unwrapping: 'Unwrapping <b>{quantity} {symbol}</b>',
        neutral_message_withdrawing: 'Withdrawing <b>{quantity} {symbol}</b>',
    },
    resources: {
        title: 'Network Resources',
        intro: 'Stake CPU and NET for processing transactions. RAM is used for storing data on the blockchain.',
        used: 'Used',
        total_staked: 'Total Staked',
        buy: 'Buy',
        add: 'Add',
        buying_resources: 'Buying Resources',
        resources_bought: 'Resources bought',
        insufficient_ram: 'You have insufficient RAM to complete this transaction, please select "Resource Management" from the menu to view available resources',
    },
    login: {
        connect_wallet: 'Connect Wallet',
        get_app: 'Get App',
        resources_low: 'Your resources are low',
        recommend_bying: 'We recommend you buy more for 1 TLOS',
        proceed_q: 'Proceed?',
    },
    streaming: {
        title: 'Live Streaming Example',
        intro1: 'This is the \'cpu\' action on the \'eosmechanics\' contract,',
        intro2: 'which benchmarks CPU performance of active BPs',
        block: 'Block',
        timestamp: 'Timestamp',
        producer: 'Producer',
        billed_cpu: 'Billed CPU',
        local_format: 'dddd, MMMM Do YYYY, h:mm:ss a',
    },
    settings: {
        status: 'Status',
        bio: 'Bio',
        save: 'SAVE',
        warning: 'Warning!',
        warning_msg: 'Are you sure you want to show your Telos private keys? Be sure you ' +
        'are in a private location and no one can see your screen. Anyone ' +
        'viewing your private keys can steal your funds.',
        private_key: 'Private Key',
        create_profile: 'Created new profile',
        create_profile_ok: 'New profile is created successfully',
        update_profile: 'Updated profile',
        update_profile_ok: 'Profile is updated successfully',
        account_saved: 'Account is saved on your google drive',
        copied_ok: 'Copied it to the clipboard successfully',
        no_explorer: 'No explorer is set for network {network}',
    },
    common: {
        buttons: {
            ok: 'OK',
            cancel: 'Cancel',
            reset: 'Reset',
            continue: 'Continue',
            create: 'Create',
            logout: 'Logout',
            mint: 'Mint',
            register: 'Register',
            save: 'Save',
            discard: 'Discard',
            confirm: 'Confirm',
            editProfile: 'Edit profile',
        },
    },
    forms: {
        clear_search_label: 'Clear search terms',
        errors: {
            accountFormat:
          'The account can contain lowercase characters only, numbers from 1 to 5 or a dot (.)',
            accountFormatBasic:
          'The account must contain 12 lowercase characters only and number from 1 to 5',
            accountLength: 'The account must contain at most 12 characters',
            accountNotAvailable: 'The account "{account}" already exists',
            accountNotExists: 'The account "{account}" does not exist',
            copyKey: 'Copy the key to a safe place',
            dateFuture: 'The date must be in the future',
            greaterOrEqualThan: 'Value must be ≥ {value}',
            lowerOrEqualThan: 'Value must be ≤ {value}',
            integer: 'Please type an integer',
            natural: 'Please type a natural number (>=0)',
            phoneFormat: 'Please type a valid phone',
            positiveInteger: 'The value must be greater than 0',
            required: 'This field is required',
            atLeast: 'You need at least {what}',
            unique: 'Repeated values are not allowed',
            token: 'The field must contain between 2 and 6 characters',
            tokenDecimals: 'The decimals must be between 2 and 9',
            invalidChecksum: 'Invalid checksum, check the address',
            invalidAddress: 'Invalid address',
            lowercaseAddress: 'Address is lowercase, verify that it\'s correct',
        },
        hints: {
            selectCountrie: 'Please select your country',
            pressToAddHobbie: 'Press enter to add a tag',
            pressToAddURL: 'Press enter to add a URL',
        },
    },
    components: {
        sign_in: 'Sign-in',
        login: 'Login',
        close: 'Close',
        buy: 'Buy',
        total: 'Total',
        rate: 'rate',
        max: 'Max Available (liquid)',
        send: 'Send',
        receive: 'Receive',
        liquid: 'Liquid',
        convert: 'Convert',
        stake: 'Stake',
        earn: 'Earn',
        authentication: 'Authentication',
        transaction_request: 'Transaction Request',
        hide_details: 'Hide Details',
        show_details: 'Show Details',
        create_account: 'Create Telos Account',
        critical_telos_info: 'The following is your critical Telos info, please copy and paste these ' +
        'values into the fields below, and store them in a safe place:',
        account_lowercase: 'Account (lowercase)',
        dont_match_account: 'Inputs do not match account info. Be sure to use all-lowercase account name',
        dont_match_key: 'Inputs do not match private key info.',
        save: 'Save',
        your_accounts: 'Your Accounts',
        account_not_used: 'This Google Account isn\'t used for any account',
        account_used_for: 'This Google Account is already used for {account}',
        invalid_acc_or_key: 'Invalid account or private key',
        account_exists: 'Account ${account} already exists',
        cant_create_acc: 'Sorry, we can\'t create an account now',
        account_saved: 'Account is saved on your google drive. Please login with your Google Account',
        to_moonpay_text: 'By Clicking \'Next\' you will be taken to Moonpay to purchase Telos (TLOS) with card. ' +
        'Do not alter the \'TO\' or \'MEMO\' field or risk losing your ' +
        'funds.',
        evm_deposit: 'EVM Deposit',
        deposit_1: 'Deposit your TLOS into the EVM,',
        deposit_2: 'fast, free and instant.',
        withdraw: 'Withdraw',
        withdraw_1: 'Withdraw your TLOS from the EVM,',
        withdraw_2: 'fast, free and instant.',
        add_evm_network: 'Add EVM Network',
        first_deposit: 'NOTE: This is your first deposit so an additional “create” action ' +
        'will be included',
        address_not_exist: 'NOTE: The recipient address does not exist so an additional “create” ' +
        'action will be included',
        dont_send_to_exchanges: 'DO NOT SEND TO EXCHANGE ADDRESS (e.g. KuCoin, Gate.io etc.). THIS ' +
        'WILL RESULT IN A LOSS OF FUNDS. RATHER SEND TO YOUR OWN METAMASK ' +
        'ADDRESS THEN TRANSFER TO THE EXCHANGE ADDRESS.',
        create_evm_for: 'Create EVM address for {account}',
        created_evm_for: 'EVM address created for {account}',
        cant_deposit_more: 'Cannot deposit more than native TLOS balance: {balance}',
        deposit_to_evm: 'Deposit {quantity} to the EVM',
        deposited_to_evm: '{quantity} is deposited to the EVM',
        equivalent_to: 'Equivalent to',
        choose_coin: 'Choose coin',
        swap_disabled_goto: 'Swapping has temporarily been disabled. Please go to',
        auth_required: 'Authentication is required',
        conversion_failed: 'Conversion failed. Make sure authentication is done correctly',
        is_converted_into: '{from} is converted into {to}',
        is_not_converted_into: '{from} is converted into {to}',
        scan_qr: 'Scan QR code',
        send_or_connect: 'Send money or connect',
        to_a_desktop_website: 'to a desktop website',
        address_not_exist: 'Address {account} does not exist',
        account_not_exist: 'Account {account} does not exist',
        select_a_coin: 'Select a coin',
        suggested: 'Suggested',
        all_coins:'All coins',
        staking_rex:'Staking (REX)',
        available: 'Available',
        deposited: 'Deposited',
        lock_4_days: 'This will lock your tokens for 4 days',
        withdraw_from_rex: 'Withdraw {amount} TLOS from REX',
        is_staked_to_REX: '{amount} TLOS is staked to REX',
        is_withdrawn_from_REX: '{amount} TLOS is withdrawn from REX',
        send_amount: 'Send Amount',
        confirm_send: 'Confirm Send',
        for_ethereum_wallet_users: 'Ethereum Wallet users: to view TLOS balance in wallet, add TLOS '+
        'with contract address: ' +
        '0x7825e833D495F3d1c28872415a4aee339D26AC88',
        is_sent_to: '{quantity} is sent to {address}',
        failed_to_send: 'Failed to send {quantity} to {address}',
        to_network: 'To Network',
        memo: 'Memo',
        minimun_to_transfer: 'Minimum of $100 for mainnet TLOS to Ethereum Transfers',
        checking: 'Checking',
        generate_your_address: 'Please generate your tEVM address',
        scan_correct_token: 'Please scan with correct token',
        address_not_valid: 'Address {address} is not valid',
        account_not_valid: 'Account {account} is not valid',
        from_network: 'From Network',
        awaiting_deposits: 'Awaiting New Deposits...',
        telos_evm_only: 'WARNING! This a a Telos EVM address only. Do not send funds to ' +
        'this address on any other network!',
        any_sym_will_mint_psym: 'Any { sym } deposit sent to this ' +
        'address will mint an equal number of p{ sym } ' +
        'tokens on the TELOS address: { account } ',
        generate_new_address: 'Please Generate New Deposit Address',
        new_address_created: 'A new address is successfully created',
        address_is_generated: 'New Deposit Address is generated successfully',
        deposit_confirmed: 'New Deposit is confirmed successfully',
        evm_withdraw: 'EVM Withdraw',
        cannot_withdraw: 'Cannot withdraw more than EVM TLOS balance: {balance}',
        deposit_to_evm: 'Deposit {quantity} to the EVM',
        is_withdrawn_from_evm: '{quantity} is withdrawn from the EVM',
        please_fill_the_field: 'Please fill the {field}',
        failed_to_send: 'Failed to send {quantity} to {address}',
        withdrew_from_evm: 'Successfully withdrew {quantity} from {address}',
        minimum_amount: 'Minimum amount is $20',
        cammera_access_error_1: 'You need to approve access to the camera',
        cammera_access_error_2: 'No suitable camera device installed',
        cammera_access_error_3: 'Page is not served over HTTPS (or localhost)',
        cammera_access_error_4: 'Can\'t access the camera. Maybe it is already in use',
        cammera_access_error_5: 'Can\'t access the camera.',
        cammera_access_error_6: 'Can\'t access the camera. Try using another browser.',
    },
    account: {
        profile_not_found: 'Profile not found',
        account_profile: 'Account profile',
    },
    balance: {
        convert: 'Convert',
        purchase: 'Purchase',
        warning: 'WARNING!',
        warning_msg: 'DO NOT USE THIS ANYWHERE EXCEPT TELOS EVM OR ELSE IT COULD RESULT IN A '+
        'LOSS OF FUNDS. THIS PRIVATE KEY IS NOT AVAILABLE.',
        i_understand: 'I Understand',
        copied_ok: 'Copied it to the clipboard successfully',
    },
    dapps: {
        title: 'Telos Native dApps',
        placeholder: 'Search dApp',
    },
    error404: {
        subtitle: 'Sorry, the page you\'re looking for can\'t be found.',
        text: 'However, you can easily return to our home page by simply clicking the button below.',
        take_me_to_home: 'take me to the home page',
        oops: 'Oops. Nothing here...',
    },
    antelope: {
        contracts: {
            invalid_contract: 'Contract or contract ABI missing',
            contract_data_required: 'Contract data missing',
            error_retrieving_contract: 'Error retrieving contract for address {address}',
            error_invalid_nft_contract_type: 'Invalid NFT contract type',
        },
        evm: {
            error_support_provider_request: 'Provider does not support request method',
            error_login: 'Error in login proccess',
            error_add_chain_rejected: 'User has rejected the request to add the chain',
            error_connect_rejected: 'User has rejected the request to connect to the chain',
            error_add_chain: 'Error in adding chain',
            error_switch_chain_rejected: 'User has rejected the request to switch the chain',
            error_switch_chain: 'Error in switching chain',
            error_no_provider: 'No provider found',
            error_getting_function_interface: 'Error trying to find event signature for function {prefix}',
            error_getting_event_interface: 'Error trying to find event signature for event {hex}',
            error_invalid_address: 'Invalid address',
            error_getting_contract_creation: 'Error trying to get contract creation info',
            error_no_signer: 'No signer found',
            error_send_transaction: 'An unknown error occurred when sending the transaction',
            error_transfer_failed: 'An unknown error occurred when transferring tokens',
            error_call_exception: 'An error occurred while calling the smart contract function',
            error_insufficient_funds: 'You don\'t have enough funds to complete this transaction',
            error_missing_new: 'A new operator was missing when deploying the smart contract',
            error_nonce_expired: 'The nonce used for this transaction is too low',
            error_numeric_fault: 'A numeric operation failed',
            error_replacement_underpriced: 'A new transaction replacing an existing one does not have enough gas price',
            error_transaction_replaced: 'This transaction was replaced by another transaction',
            error_unpredictable_gas_limit: 'The gas limit for this transaction couldn\'t be estimated',
            error_user_rejected: 'You rejected the transaction',
            error_transaction_canceled: 'You canceled the action',
            error_wrap_not_supported_on_native: 'Wrap is not supported on native chain',
            error_unwrap_not_supported_on_native: 'Unwrap is not supported on native chain',
            error_wrap_failed: 'An unknown error occurred when wrapping tokens',
            error_unwrap_failed: 'An unknown error occurred when unwrapping tokens',
            error_stake_failed: 'An unknown error occurred when staking tokens',
            error_unstakes_failed: 'An unknown error occurred when unstaking tokens',
            error_withdraw_failed: 'An unknown error occurred when withdrawing tokens',
            error_fetching_token_price: 'An unknown error occurred when fetching token price data',
            error_transfer_nft: 'An error occured while transferring collectible',
        },
        history: {
            error_fetching_transactions: 'Unexpected error fetching transactions. Please refresh the page to try again.',
            error_fetching_nft_transfers: 'Unexpected error fetching NFT transfers. Please refresh the page to try again.',
        },
        chain: {
            error_update_data: 'Error in updating data',
            error_apy: 'Error in getting APY',
            error_invalid_network: 'Invalid network',
            error_no_default_authenticator: 'No default authenticator found',
            error_no_default_authenticator: 'No default authenticator found',
            error_settings_not_found: 'Settings not found',
            error_staked_ratio: 'Error in getting staked ratio',
        },
        account: {
            error_login_native: 'An error has occurred trying to login to the native chain',
            error_login_evm: 'An error has occurred trying to login to the EVM chain',
            error_auto_login: 'An error has occurred trying to auto login the user',
        },
        utils: {
            error_parsing_transaction: 'Failed to parse transaction data',
            error_contract_instance: 'Failed to create contract instance',
            error_parsing_log_event: 'Failed to parse log event',
        },
        balances: {
            error_at_transfer_tokens: 'An error has occurred trying to transfer tokens',
            error_token_contract_not_found: 'Token contract not found for address {address}',
        },
        rex: {
            error_contract_not_found: 'Contract not found for address {address}',
        },
        wallets: {
            error_system_token_transfer_config: 'Error getting Wagmi system token transfer config',
            error_token_transfer_config: 'Error getting Wagmi token transfer config',
            error_oreid_no_chain_account: 'The app {appName} does not have a chain account for the chain {networkName}',
            network_switch_success: 'Network switched successfully',
        },
        wrap: {
            error_getting_wrapped_contract: 'An error occurred while getting the wrapped system token contract',
            error_wrap: 'An unknown error occurred while wrapping system token',
        },
        words: {
            days: 'days',
            hours: 'hours',
            minutes: 'minutes',
            seconds: 'seconds',
        },
    },
};<|MERGE_RESOLUTION|>--- conflicted
+++ resolved
@@ -152,16 +152,13 @@
         toggle: 'Toggle "{text}"',
         arrow_icon_alt: 'Arrow icon',
         new_app_version: 'Telos Wallet has been updated 🚀 Please login again',
-<<<<<<< HEAD
         revoke: 'Revoke',
-=======
         owner: 'Owner',
         description: 'Description',
         owned: 'Owned',
         owned_by_you: 'Owned by you',
         owners: 'Owners',
         total: 'Total',
->>>>>>> ff98e220
     },
     nft : {
         collectible: 'Collectible',
