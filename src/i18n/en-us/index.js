export default {
    api: {
        confirm: 'Confirm',
        reject: 'Reject',
        remember_my_decision: 'Remember my decision',
        greymass_dialog_title: 'Resource Warning!',
        greymass_fuel_message:
            'Your account doesn\'t have sufficient resources (CPU, NET, or RAM) to pay for your next transaction. ' +
            'Don\'t worry! Telos has partnered with Greymass to proceed with your transaction using "Greymass Fuel", allowing you to continue for free.<br/><br/>' +
            'We recommend powering up your account with at least 0.5 TLOS in CPU and NET each and purchasing RAM, as this service is not supported on all dAPPs in our ecosystem. Please <a src="https://wallet.telos.net/" target="_blank">click here</a> to proceed and power up your account',
        greymass_fuel_message_fees:
            'Your account doesn\'t have sufficient resources (CPU, NET, or RAM) to pay for your next transaction and it can not be processed without fees. ' +
            'Telos has partnered with Greymass to proceed with your transaction using "Greymass Fuel", reducing cost significantly.<br/><br/>' +
            'Please confirm fees below to proceed.<br/><br/>' +
            '<div><center><h5><b>{fees}</b></h5></center><div><br/>' +
            'We recommend powering up your account with at least 0.5 TLOS in CPU and NET each and purchasing RAM, as this service is not supported on all dAPPs in our ecosystem. Please <a src="https://wallet.telos.net/" target="_blank">click here</a> to proceed and power up your account',
    },
    navbar: {
        wallet: 'Wallet',
        staking: 'Staking (REX)',
        resources: 'Resource Management',
        nfts: 'NFTs',
        dapps: 'dApps',
        profile: 'Profile',
        logout: 'Log Out',
    },
    home: {
        terms: 'Terms of Service',
        privacy: 'Privacy Policy',
        wallet_logo_alt: 'Telos Wallet logo',
        view_any_account: 'View Any Account',
        connect_with_wallet: 'Connect Your Wallet',
        login_with_social_media: 'Telos Cloud Wallet',
        create_new_account: 'Create a New Account',
        logged_as: 'Logged in as {account}',
        view_wallet: 'View Wallet',
        logout: 'Log Out',
        install_metamask: 'Install MetaMask',
        metamask: 'MetaMask',
        install_safepal: 'Install SafePal',
        safepal: 'SafePal',
        walletconnect: 'WalletConnect',
        connect_your_wallet: 'Connect Your Wallet',
        wallet_introduction: 'What is a Web Wallet?',
        multiple_providers_notification_message: 'Multiple providers detected. Disable all providers except MetaMask to continue.',
        no_provider_action_label: 'Install {provider}',
        no_injected_provider_found: '{providerName}\'s provider was not found.',
        sign_in_with: 'Sign in with',
        oauth_google: 'Google',
        oauth_github: 'GitHub',
        oauth_facebook: 'Facebook',
        oauth_twitter: 'Twitter',
        oauth_email: 'Email',
    },
    nav: {
        copy_address: 'Copy address to clipboard',
        overflow_menu: 'Open account overflow menu',
        wallet: 'Wallet',
        staking: 'Staking',
        wrap_tlos: 'Wrap TLOS',
        go_home: 'Go to home page',
        close_menu: 'Close menu',
        open_menu: 'Open menu',
        logout: 'Log Out',
        login: 'Log In',
        teloscan: 'Teloscan',
        ecosystem: 'Ecosystem',
        nfts: 'Digital Collectibles',
    },
    evm_wallet: {
        send_icon_alt: 'Send icon',
        receive_icon_alt: 'Receive icon',
        buy_icon_alt: 'Buy more tokens icon',
        token_logo_alt: 'Token logo',
        send: 'Send',
        receive: 'Receive',
        scan_qr: 'Scan the QR Code to get your account',
        buy: 'Buy',
        unwrap: 'Unwrap',
        wrap: 'Wrap',
        stake: 'Stake',
        unstake: 'Unstake',
        copy: 'Copy',
        link_to_send_aria: 'Link to Send page',
        link_to_receive_aria: 'Link to Receive page',
        link_to_buy_aria: 'External link to buy tokens',
        balance_row_actions_aria: 'Balance row actions',
        no_fiat_value: 'No reliable fiat value found',
        receiving_account: 'Receiving Account',
        account_required: 'Account is required',
        token: 'Token',
        cancel: 'Cancel',
        estimated_fees: 'Estimated Fees',
        amount_available: '{amount} Available',
        amount_required: 'Amount is required',
        view_contract: 'View Contract',
        invalid_form: 'There is at least one invalid field.',
        general_error: 'There was an error processing your request',
        invalid_amount_precision: 'You can only enter {precision} decimal places',
        sent: 'Sent',
        received: 'Received',
        swapped: 'Swapped',
        switch: 'Switch',
        failed_contract_interaction: 'Failed contract interaction',
        contract_interaction: 'Contract interaction',
        contract_creation: 'Contract creation',
        aria_link_to_address: 'Link to block explorer address page',
        aria_link_to_transaction: 'Link to block explorer transaction page',
        click_to_fill_max: 'Click to fill max amount',
        amount_exceeds_available_balance: 'Balance too low',
        incorrect_network: 'Incorrect network detected! Switch to {networkName} to complete transaction',
        viewing_n_transactions: 'Viewing {rowsPerPage} of {totalRows} transactions',
        no_transactions_found: 'No transactions found',
        add_to_metamask: 'Add to MetaMask',
        rejected_metamask_prompt: 'The MetaMask prompt was rejected',
        error_adding_token_to_metamask: 'Error adding token to MetaMask',
        inventory: 'Collectibles',
    },
    global: {
        native: 'Native',
        telos_evm: 'Telos EVM',
        sign_out: 'Sign Out',
        dark_mode: 'Dark Mode',
        light_mode: 'Light Mode',
        contract: 'Contract',
        to: 'to',
        from: 'from',
        with: 'with',
        more_info: 'More info',
        required_field: 'This field is required',
        available: 'Available',
        transactions: 'Transactions',
        rows_per_page: 'Rows per page',
        amount: 'Amount',
        id: 'ID',
        attributes: 'Attributes',
        name: 'Name',
        collection: 'Collection',
        search: 'Search',
        no_results: 'No results found',
<<<<<<< HEAD
        toggle: 'Toggle "{text}"',
        arrow_icon_alt: 'Arrow icon',
=======
        new_app_version: 'Telos Wallet has been updated 🚀 Please login again',
>>>>>>> 5a2fb7d8
    },
    nft : {
        collectible: 'Collectible',
        link_to_nft_details: 'Go to NFT details page for {name}',
        img_alt: 'NFT - {nftInfo}',
        img_alt_video_nft: 'Video NFT cover - {nftInfo}',
        details_page_title: 'NFT Details Page',
        no_attributes: 'This collectible has no attributes',
        play_video: 'Toggle video play/pause',
        collectible_not_found_header: 'Collectible not found',
        collectible_not_found_subheader: 'We couldn\'t find the digital collectible you\'re looking for. ',
        collectible_not_found_recommendation: 'We recommend verifying the following:',
        collectible_not_found_contract_part_1: 'Is the collectible\'s',
        collectible_not_found_contract_part_2_bold: 'contract address',
        collectible_not_found_contract_part_3: 'correct?',
        collectible_not_found_contract_part_4: 'You can see the provided address information using the link below.',
        collectible_not_found_contract_invalid: 'The contract address in the URL is invalid or missing.',
        collectible_not_found_nft_id_part_1: 'Is the collectible\'s',
        // 'part 2' is 'global.id'
        collectible_not_found_nft_id_part_3: 'correct? An incorrect ID may result in inaccurate information being displayed.',
        empty_collection_title: 'You don\'t have any digital collectibles yet',
        show_as_tiles_label: 'Show collectibles as tiles',
        show_as_list_label: 'Show collectibles in a list',
        go_to_detail_page_label: 'Go to collectible detail page',
        name_missing: '(No name)',
        empty_collection_message: 'Purchase your first collectible',
        empty_collection_link_text: 'here',
    },
    evm_wrap: {
        wrap: 'Wrap',
        unwrap: 'Unwrap',
        wrap_button_label: 'Wrap {systemSymbol} to {wrappedSymbol}',
        unwrap_button_label: 'Unwrap {wrappedSymbol} to {systemSymbol}',
        total_of_wrapped_and_unwrapped: 'Total of wrapped {token} and {token}',
        wrapped_card_label: 'Wrapped {symbol}',
        wrapped_card_tooltip: '{wrappedSymbol} can be used to buy NFTs and trade on decentralized exchanges, among other things. Wrapping {systemSymbol} is done via a decentralized smart contract.',
        unwrapped_card_tooltip: 'An equal amount of {systemSymbol} will be received as the amount of {wrappedSymbol} that was unwrapped. Unwrapping {wrappedSymbol} is done via a decentralized smart contract.',
        wrap_sidebar_title: 'Why wrap {symbol}?',
        wrap_sidebar_content_fragment_1: 'Wrap your {systemSymbol} to {wrappedSymbol} for ',
        wrap_sidebar_content_fragment_bold: 'seamless integration with DeFi platforms',
        wrap_sidebar_content_fragment_3: ', improved compatibility with ERC-20 tokens, and cross-chain interoperability. Unlock new opportunities and financial services by converting your native {systemSymbol} into the versatile {wrappedSymbol} token.',
        unwrap_sidebar_title: 'Unwrapping {symbol}',
        unwrap_sidebar: 'Unwrap your {wrappedSymbol} to get your {systemSymbol} back instantly.',
        wrap_input_label: 'Wrapping Amount',
        unwrap_input_label: 'Unwrapping Amount',
    },
    notification:{
        success_title_trx: 'Success',
        success_title_copied: 'Copied',
        success_message_trx: 'Your transaction has been processed. For detailed information, click the link below.',
        success_message_revoking: 'Revoking <b>{symbol}</b> allowance for <b>{address}</b> was successful.',
        success_message_copied: 'Your account name has been copied to the clipboard.',
        success_see_trx_label: 'See Transaction',
        dismiss_label: 'Dismiss',
        error_title: 'ooops',
        error_title_disconnect: 'No Internet connection',
        error_message_disconnect: 'We\'re sorry, it looks like you\'re not connected to the internet. Please check your network connection and try again.',
        error_see_details_label: 'See Details',
        error_details_title: 'Error Details',
        neutral_message_sending: 'Sending <b>{quantity}</b> to <b>{address}</b>',
        neutral_message_staking: 'Staking <b>{quantity}</b>',
        neutral_message_unstaking: 'Unstaking <b>{quantity}</b>',
        neutral_message_revoking: 'Revoking  <b>{symbol}</b> allowance for <b>{address}</b>',
        neutral_message_wrapping: 'Wrapping <b>{quantity} {symbol}</b>',
        neutral_message_unwrapping: 'Unwrapping <b>{quantity} {symbol}</b>',
    },
    resources: {
        title: 'Network Resources',
        intro: 'Stake CPU and NET for processing transactions. RAM is used for storing data on the blockchain.',
        used: 'Used',
        total_staked: 'Total Staked',
        buy: 'Buy',
        add: 'Add',
        buying_resources: 'Buying Resources',
        resources_bought: 'Resources bought',
    },
    login: {
        connect_wallet: 'Connect Wallet',
        get_app: 'Get App',
        resources_low: 'Your resources are low',
        recommend_bying: 'We recommend you buy more for 1 TLOS',
        proceed_q: 'Proceed?',
    },
    streaming: {
        title: 'Live Streaming Example',
        intro1: 'This is the \'cpu\' action on the \'eosmechanics\' contract,',
        intro2: 'which benchmarks CPU performance of active BPs',
        block: 'Block',
        timestamp: 'Timestamp',
        producer: 'Producer',
        billed_cpu: 'Billed CPU',
        local_format: 'dddd, MMMM Do YYYY, h:mm:ss a',
    },
    settings: {
        status: 'Status',
        bio: 'Bio',
        save: 'SAVE',
        warning: 'Warning!',
        warning_msg: 'Are you sure you want to show your Telos private keys? Be sure you ' +
        'are in a private location and no one can see your screen. Anyone ' +
        'viewing your private keys can steal your funds.',
        private_key: 'Private Key',
        create_profile: 'Created new profile',
        create_profile_ok: 'New profile is created successfully',
        update_profile: 'Updated profile',
        update_profile_ok: 'Profile is updated successfully',
        account_saved: 'Account is saved on your google drive',
        copied_ok: 'Copied it to the clipboard successfully',
        no_explorer: 'No explorer is set for network {network}',
    },
    common: {
        buttons: {
            ok: 'OK',
            cancel: 'Cancel',
            reset: 'Reset',
            continue: 'Continue',
            create: 'Create',
            logout: 'Logout',
            mint: 'Mint',
            register: 'Register',
            save: 'Save',
            discard: 'Discard',
            confirm: 'Confirm',
            editProfile: 'Edit profile',
        },
    },
    forms: {
        clear_search_label: 'Clear search terms',
        errors: {
            accountFormat:
          'The account can contain lowercase characters only, numbers from 1 to 5 or a dot (.)',
            accountFormatBasic:
          'The account must contain 12 lowercase characters only and number from 1 to 5',
            accountLength: 'The account must contain at most 12 characters',
            accountNotAvailable: 'The account "{account}" already exists',
            accountNotExists: 'The account "{account}" does not exist',
            copyKey: 'Copy the key to a safe place',
            dateFuture: 'The date must be in the future',
            greaterOrEqualThan:
          'The value must be greater than or equal to {value}',
            lowerOrEqualThan:
          'The value must be lower than or equal to {value}',
            integer: 'Please type an integer',
            natural: 'Please type a natural number (>=0)',
            phoneFormat: 'Please type a valid phone',
            positiveInteger: 'The value must be greater than 0',
            required: 'This field is required',
            atLeast: 'You need at least {what}',
            unique: 'Repeated values are not allowed',
            token: 'The field must contain between 2 and 6 characters',
            tokenDecimals: 'The decimals must be between 2 and 9',
            invalidChecksum: 'Invalid checksum, check the address',
            invalidAddress: 'Invalid address',
            lowercaseAddress: 'Address is lowercase, verify that it\'s correct',
        },
        hints: {
            selectCountrie: 'Please select your country',
            pressToAddHobbie: 'Press enter to add a tag',
            pressToAddURL: 'Press enter to add a URL',
        },
    },
    components: {
        sign_in: 'Sign-in',
        login: 'Login',
        close: 'Close',
        buy: 'Buy',
        total: 'Total',
        rate: 'rate',
        max: 'Max Available (liquid)',
        send: 'Send',
        receive: 'Receive',
        liquid: 'Liquid',
        convert: 'Convert',
        stake: 'Stake',
        earn: 'Earn',
        authentication: 'Authentication',
        transaction_request: 'Transaction Request',
        hide_details: 'Hide Details',
        show_details: 'Show Details',
        create_account: 'Create Telos Account',
        critical_telos_info: 'The following is your critical Telos info, please copy and paste these ' +
        'values into the fields below, and store them in a safe place:',
        account_lowercase: 'Account (lowercase)',
        dont_match_account: 'Inputs do not match account info. Be sure to use all-lowercase account name',
        dont_match_key: 'Inputs do not match private key info.',
        save: 'Save',
        your_accounts: 'Your Accounts',
        account_not_used: 'This Google Account isn\'t used for any account',
        account_used_for: 'This Google Account is already used for {account}',
        invalid_acc_or_key: 'Invalid account or private key',
        account_exists: 'Account ${account} already exists',
        cant_create_acc: 'Sorry, we can\'t create an account now',
        account_saved: 'Account is saved on your google drive. Please login with your Google Account',
        to_moonpay_text: 'By Clicking \'Next\' you will be taken to Moonpay to purchase Telos (TLOS) with card. ' +
        'Do not alter the \'TO\' or \'MEMO\' field or risk losing your ' +
        'funds.',
        evm_deposit: 'EVM Deposit',
        deposit_1: 'Deposit your TLOS into the EVM,',
        deposit_2: 'fast, free and instant.',
        withdraw: 'Withdraw',
        withdraw_1: 'Withdraw your TLOS from the EVM,',
        withdraw_2: 'fast, free and instant.',
        add_evm_network: 'Add EVM Network',
        first_deposit: 'NOTE: This is your first deposit so an additional “create” action ' +
        'will be included',
        address_not_exist: 'NOTE: The recipient address does not exist so an additional “create” ' +
        'action will be included',
        dont_send_to_exchanges: 'DO NOT SEND TO EXCHANGE ADDRESS (e.g. KuCoin, Gate.io etc.). THIS ' +
        'WILL RESULT IN A LOSS OF FUNDS. RATHER SEND TO YOUR OWN METAMASK ' +
        'ADDRESS THEN TRANSFER TO THE EXCHANGE ADDRESS.',
        create_evm_for: 'Create EVM address for {account}',
        created_evm_for: 'EVM address created for {account}',
        cant_deposit_more: 'Cannot deposit more than native TLOS balance: {balance}',
        deposit_to_evm: 'Deposit {quantity} to the EVM',
        deposited_to_evm: '{quantity} is deposited to the EVM',
        equivalent_to: 'Equivalent to',
        choose_coin: 'Choose coin',
        swap_disabled_goto: 'Swapping has temporarily been disabled. Please go to',
        auth_required: 'Authentication is required',
        conversion_failed: 'Conversion failed. Make sure authentication is done correctly',
        is_converted_into: '{from} is converted into {to}',
        is_not_converted_into: '{from} is converted into {to}',
        scan_qr: 'Scan QR code',
        send_or_connect: 'Send money or connect',
        to_a_desktop_website: 'to a desktop website',
        address_not_exist: 'Address {account} does not exist',
        account_not_exist: 'Account {account} does not exist',
        select_a_coin: 'Select a coin',
        suggested: 'Suggested',
        all_coins:'All coins',
        staking_rex:'Staking (REX)',
        available: 'Available',
        deposited: 'Deposited',
        lock_4_days: 'This will lock your tokens for 4 days',
        withdraw_from_rex: 'Withdraw {amount} TLOS from REX',
        is_staked_to_REX: '{amount} TLOS is staked to REX',
        is_withdrawn_from_REX: '{amount} TLOS is withdrawn from REX',
        send_amount: 'Send Amount',
        confirm_send: 'Confirm Send',
        for_ethereum_wallet_users: 'Ethereum Wallet users: to view TLOS balance in wallet, add TLOS '+
        'with contract address: ' +
        '0x7825e833D495F3d1c28872415a4aee339D26AC88',
        is_sent_to: '{quantity} is sent to {address}',
        failed_to_send: 'Failed to send {quantity} to {address}',
        to_network: 'To Network',
        memo: 'Memo',
        minimun_to_transfer: 'Minimum of $100 for mainnet TLOS to Ethereum Transfers',
        checking: 'Checking',
        generate_your_address: 'Please generate your tEVM address',
        scan_correct_token: 'Please scan with correct token',
        address_not_valid: 'Address {address} is not valid',
        account_not_valid: 'Account {account} is not valid',
        from_network: 'From Network',
        awaiting_deposits: 'Awaiting New Deposits...',
        telos_evm_only: 'WARNING! This a a Telos EVM address only. Do not send funds to ' +
        'this address on any other network!',
        any_sym_will_mint_psym: 'Any { sym } deposit sent to this ' +
        'address will mint an equal number of p{ sym } ' +
        'tokens on the TELOS address: { account } ',
        generate_new_address: 'Please Generate New Deposit Address',
        new_address_created: 'A new address is successfully created',
        address_is_generated: 'New Deposit Address is generated successfully',
        deposit_confirmed: 'New Deposit is confirmed successfully',
        evm_withdraw: 'EVM Withdraw',
        cannot_withdraw: 'Cannot withdraw more than EVM TLOS balance: {balance}',
        deposit_to_evm: 'Deposit {quantity} to the EVM',
        is_withdrawn_from_evm: '{quantity} is withdrawn from the EVM',
        please_fill_the_field: 'Please fill the {field}',
        failed_to_send: 'Failed to send {quantity} to {address}',
        withdrew_from_evm: 'Successfully withdrew {quantity} from {address}',
        minimum_amount: 'Minimum amount is $20',
        cammera_access_error_1: 'You need to approve access to the camera',
        cammera_access_error_2: 'No suitable camera device installed',
        cammera_access_error_3: 'Page is not served over HTTPS (or localhost)',
        cammera_access_error_4: 'Can\'t access the camera. Maybe it is already in use',
        cammera_access_error_5: 'Can\'t access the camera.',
        cammera_access_error_6: 'Can\'t access the camera. Try using another browser.',
    },
    account: {
        profile_not_found: 'Profile not found',
        account_profile: 'Account profile',
    },
    balance: {
        convert: 'Convert',
        purchase: 'Purchase',
        warning: 'WARNING!',
        warning_msg: 'DO NOT USE THIS ANYWHERE EXCEPT TELOS EVM OR ELSE IT COULD RESULT IN A '+
        'LOSS OF FUNDS. THIS PRIVATE KEY IS NOT AVAILABLE.',
        i_understand: 'I Understand',
        copied_ok: 'Copied it to the clipboard successfully',
    },
    dapps: {
        title: 'Telos Native dApps',
        placeholder: 'Search dApp',
    },
    error404: {
        subtitle: 'Sorry, the page you\'re looking for can\'t be found.',
        text: 'However, you can easily return to our home page by simply clicking the button below.',
        take_me_to_home: 'take me to the home page',
        oops: 'Oops. Nothing here...',
    },
    antelope: {
        contracts: {
            invalid_contract: 'Contract or contract ABI missing',
            contract_data_required: 'Contract data missing',
        },
        evm: {
            error_support_provider_request: 'Provider does not support request method',
            error_login: 'Error in login proccess',
            error_add_chain_rejected: 'User has rejected the request to add the chain',
            error_connect_rejected: 'User has rejected the request to connect to the chain',
            error_add_chain: 'Error in adding chain',
            error_switch_chain_rejected: 'User has rejected the request to switch the chain',
            error_switch_chain: 'Error in switching chain',
            error_no_provider: 'No provider found',
            error_getting_function_interface: 'Error trying to find event signature for function {prefix}',
            error_getting_event_interface: 'Error trying to find event signature for event {hex}',
            error_invalid_address: 'Invalid address',
            error_getting_contract_creation: 'Error trying to get contract creation info',
            error_no_signer: 'No signer found',
            error_send_transaction: 'An unknown error occurred when sending the transaction',
            error_transfer_failed: 'An unknown error occurred when transferring tokens',
            error_call_exception: 'An error occurred while calling the smart contract function',
            error_insufficient_funds: 'You don\'t have enough funds to complete this transaction',
            error_missing_new: 'A new operator was missing when deploying the smart contract',
            error_nonce_expired: 'The nonce used for this transaction is too low',
            error_numeric_fault: 'A numeric operation failed',
            error_replacement_underpriced: 'A new transaction replacing an existing one does not have enough gas price',
            error_transaction_replaced: 'This transaction was replaced by another transaction',
            error_unpredictable_gas_limit: 'The gas limit for this transaction couldn\'t be estimated',
            error_user_rejected: 'You rejected the transaction',
            error_transaction_canceled: 'You canceled the action',
            error_wrap_not_supported_on_native: 'Wrap is not supported on native chain',
            error_unwrap_not_supported_on_native: 'Unwrap is not supported on native chain',
            error_wrap_failed: 'An unknown error occurred when wrapping tokens',
            error_unwrap_failed: 'An unknown error occurred when unwrapping tokens',
        },
        history: {
            error_fetching_transactions: 'Unexpected error fetching transactions. Please refresh the page to try again.',
        },
        chain: {
            error_update_data: 'Error in updating data',
            error_apy: 'Error in getting APY',
            error_invalid_network: 'Invalid network',
        },
        account: {
            error_login_native: 'An error has occurred trying to login to the native chain',
            error_login_evm: 'An error has occurred trying to login to the EVM chain',
            error_auto_login: 'An error has occurred trying to auto login the user',
        },
        utils: {
            error_parsing_transaction: 'Failed to parse transaction data',
            error_contract_instance: 'Failed to create contract instance',
            error_parsing_log_event: 'Failed to parse log event',
        },
        balances: {
            error_at_transfer_tokens: 'An error has occurred trying to transfer tokens',
            error_token_contract_not_found: 'Token contract not found for address {address}',
        },
        wallets: {
            error_system_token_transfer_config: 'Error getting Wagmi system token transfer config',
            error_token_transfer_config: 'Error getting Wagmi token transfer config',
            error_oreid_no_chain_account: 'The app {appName} does not have a chain account for the chain {networkName}',
            network_switch_success: 'Network switched successfully',
        },
        wrap: {
            error_getting_wrapped_contract: 'An error occurred while getting the wrapped system token contract',
            error_wrap: 'An unknown error occurred while wrapping system token',
        },
    },
};<|MERGE_RESOLUTION|>--- conflicted
+++ resolved
@@ -138,12 +138,9 @@
         collection: 'Collection',
         search: 'Search',
         no_results: 'No results found',
-<<<<<<< HEAD
         toggle: 'Toggle "{text}"',
         arrow_icon_alt: 'Arrow icon',
-=======
         new_app_version: 'Telos Wallet has been updated 🚀 Please login again',
->>>>>>> 5a2fb7d8
     },
     nft : {
         collectible: 'Collectible',
