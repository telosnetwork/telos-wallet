--- conflicted
+++ resolved
@@ -46,10 +46,12 @@
         metamask: 'MetaMask',
         install_safepal: 'Install SafePal',
         safepal: 'SafePal',
+        brave: 'Brave Wallet',
         walletconnect: 'WalletConnect',
         connect_your_wallet: 'Connect Your Wallet',
         wallet_introduction: 'What is a Web Wallet?',
         multiple_providers_notification_message: 'Multiple providers detected. Disable all providers except MetaMask to continue.',
+        enable_brave_notification_message: 'Brave Browser detected. Please enable the wallet in the browser config, refresh the page and try again.',
         no_provider_action_label: 'Install {provider}',
         no_injected_provider_found: '{providerName}\'s provider was not found.',
         sign_in_with: 'Sign in with',
@@ -525,10 +527,7 @@
             invalid_contract: 'Contract or contract ABI missing',
             contract_data_required: 'Contract data missing',
             error_retrieving_contract: 'Error retrieving contract for address {address}',
-<<<<<<< HEAD
-=======
             error_invalid_nft_contract_type: 'Invalid NFT contract type',
->>>>>>> 449e1786
         },
         evm: {
             error_support_provider_request: 'Provider does not support request method',
@@ -578,10 +577,7 @@
             error_no_default_authenticator: 'No default authenticator found',
             error_settings_not_found: 'Settings not found',
             error_staked_ratio: 'Error in getting staked ratio',
-<<<<<<< HEAD
-=======
             indexer_bad_health_warning: 'The indexer is not healthy. You may encounter outdated data.',
->>>>>>> 449e1786
         },
         account: {
             error_login_native: 'An error has occurred trying to login to the native chain',
