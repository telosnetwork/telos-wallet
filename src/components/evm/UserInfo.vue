--- conflicted
+++ resolved
@@ -75,11 +75,7 @@
                     role="menuitem"
                     tabindex="0"
                     @click="gotoTeloscan()"
-<<<<<<< HEAD
-                    @keydown.space.enter="gotoTeloscan()"
-=======
-                    @keypress.space.enter="$router.push({ name: 'evm-staking' })"
->>>>>>> bf5e45be
+                    @keypress.space.enter="gotoTeloscan()"
                 >
                     <div class="c-user-info__icon-wraper"><InlineSvg
                         :src="require('src/assets/icon--acorn.svg')"
