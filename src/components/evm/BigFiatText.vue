<script lang="ts">
import { defineComponent } from 'vue';
import { prettyPrintCurrency } from 'src/antelope/stores/utils';
import { useUserStore } from 'src/antelope';

export default defineComponent({
    name: 'BigFiatText',
    props: {
        amount: {
            type: Number,
            required: true,
        },
    },
    computed: {
        prettyAmount() {
<<<<<<< HEAD
            const { locale, currency } = useUserStore();

            return prettyPrintCurrency(
=======
            const { fiatLocale, fiatCurrency } = useUserStore();
            let formatted = prettyPrintCurrency(
>>>>>>> c16feb6b
                this.amount,
                2,
                fiatLocale,
                false,
                fiatCurrency,
            );
        },
    },
});
</script>

<template>
<div class="c-big-fiat-text">
    {{ prettyAmount }}
</div>
</template>

<style lang="scss">
.c-big-fiat-text {
    line-height: 48px;
    font-weight: 600;
    font-size: 32px;
    text-align: center;

    @media screen and (min-width: 360px) {
        font-size: 40px;
    }
}
</style><|MERGE_RESOLUTION|>--- conflicted
+++ resolved
@@ -13,14 +13,9 @@
     },
     computed: {
         prettyAmount() {
-<<<<<<< HEAD
-            const { locale, currency } = useUserStore();
+            const { fiatLocale, fiatCurrency } = useUserStore();
 
             return prettyPrintCurrency(
-=======
-            const { fiatLocale, fiatCurrency } = useUserStore();
-            let formatted = prettyPrintCurrency(
->>>>>>> c16feb6b
                 this.amount,
                 2,
                 fiatLocale,
