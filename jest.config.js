--- conflicted
+++ resolved
@@ -28,17 +28,10 @@
     //TODO increase thresholds as coverage increases as testing will be enforced
     coverageThreshold: {
         global: {
-<<<<<<< HEAD
-            statements: 1.73,
-            branches: 3.17,
-            functions: 0.15,
-            lines: 1.85,
-=======
             statements: 1.71,
             branches: 3.14,
             functions: 0.15,
             lines: 1.83,
->>>>>>> 04fec977
         },
         './src/components/': {
             statements: 0,
